// Copyright 2023 LiveKit, Inc.
//
// Licensed under the Apache License, Version 2.0 (the "License");
// you may not use this file except in compliance with the License.
// You may obtain a copy of the License at
//
//     http://www.apache.org/licenses/LICENSE-2.0
//
// Unless required by applicable law or agreed to in writing, software
// distributed under the License is distributed on an "AS IS" BASIS,
// WITHOUT WARRANTIES OR CONDITIONS OF ANY KIND, either express or implied.
// See the License for the specific language governing permissions and
// limitations under the License.

package sfu

import (
	"errors"
	"fmt"
	"math"
	"math/rand"
	"strings"
	"sync"
	"time"

	"github.com/pion/rtp"
	"github.com/pion/webrtc/v3"

	"github.com/livekit/protocol/logger"

	"github.com/livekit/livekit-server/pkg/sfu/buffer"
	"github.com/livekit/livekit-server/pkg/sfu/codecmunger"
	dd "github.com/livekit/livekit-server/pkg/sfu/dependencydescriptor"
	"github.com/livekit/livekit-server/pkg/sfu/videolayerselector"
	"github.com/livekit/livekit-server/pkg/sfu/videolayerselector/temporallayerselector"
)

// Forwarder
const (
	FlagPauseOnDowngrade  = true
	FlagFilterRTX         = true
	TransitionCostSpatial = 10

	ResumeBehindThresholdSeconds      = float64(0.2)   // 200ms
	LayerSwitchBehindThresholdSeconds = float64(0.05)  // 50ms
	SwitchAheadThresholdSeconds       = float64(0.025) // 25ms
)

// -------------------------------------------------------------------

type VideoPauseReason int

const (
	VideoPauseReasonNone VideoPauseReason = iota
	VideoPauseReasonMuted
	VideoPauseReasonPubMuted
	VideoPauseReasonFeedDry
	VideoPauseReasonBandwidth
)

func (v VideoPauseReason) String() string {
	switch v {
	case VideoPauseReasonNone:
		return "NONE"
	case VideoPauseReasonMuted:
		return "MUTED"
	case VideoPauseReasonPubMuted:
		return "PUB_MUTED"
	case VideoPauseReasonFeedDry:
		return "FEED_DRY"
	case VideoPauseReasonBandwidth:
		return "BANDWIDTH"
	default:
		return fmt.Sprintf("%d", int(v))
	}
}

// -------------------------------------------------------------------

type VideoAllocation struct {
	PauseReason         VideoPauseReason
	IsDeficient         bool
	BandwidthRequested  int64
	BandwidthDelta      int64
	BandwidthNeeded     int64
	Bitrates            Bitrates
	TargetLayer         buffer.VideoLayer
	RequestLayerSpatial int32
	MaxLayer            buffer.VideoLayer
	DistanceToDesired   float64
}

func (v VideoAllocation) String() string {
	return fmt.Sprintf("VideoAllocation{pause: %s, def: %+v, bwr: %d, del: %d, bwn: %d, rates: %+v, target: %s, req: %d, max: %s, dist: %0.2f}",
		v.PauseReason,
		v.IsDeficient,
		v.BandwidthRequested,
		v.BandwidthDelta,
		v.BandwidthNeeded,
		v.Bitrates,
		v.TargetLayer,
		v.RequestLayerSpatial,
		v.MaxLayer,
		v.DistanceToDesired,
	)
}

var (
	VideoAllocationDefault = VideoAllocation{
		PauseReason:         VideoPauseReasonFeedDry, // start with no feed till feed is seen
		TargetLayer:         buffer.InvalidLayer,
		RequestLayerSpatial: buffer.InvalidLayerSpatial,
		MaxLayer:            buffer.InvalidLayer,
	}
)

// -------------------------------------------------------------------

type VideoAllocationProvisional struct {
	muted           bool
	pubMuted        bool
	maxSeenLayer    buffer.VideoLayer
	availableLayers []int32
	Bitrates        Bitrates
	maxLayer        buffer.VideoLayer
	currentLayer    buffer.VideoLayer
	allocatedLayer  buffer.VideoLayer
}

// -------------------------------------------------------------------

type VideoTransition struct {
	From           buffer.VideoLayer
	To             buffer.VideoLayer
	BandwidthDelta int64
}

func (v VideoTransition) String() string {
	return fmt.Sprintf("VideoTransition{from: %s, to: %s, del: %d}", v.From, v.To, v.BandwidthDelta)
}

// -------------------------------------------------------------------

type TranslationParams struct {
	shouldDrop  bool
	isResuming  bool
	isSwitching bool
	rtp         *TranslationParamsRTP
	eof         *SnTs
	codecBytes  []byte
	ddBytes     []byte
	marker      bool
}

// -------------------------------------------------------------------

type ForwarderState struct {
	Started      bool
	PreStartTime time.Time
	FirstTS      uint32
	RefTSOffset  uint32
	RTP          RTPMungerState
	Codec        interface{}
}

func (f ForwarderState) String() string {
	codecString := ""
	switch codecState := f.Codec.(type) {
	case codecmunger.VP8State:
		codecString = codecState.String()
	}
	return fmt.Sprintf("ForwarderState{started: %v, preStartTime: %s, firstTS: %d, refTSOffset: %d, rtp: %s, codec: %s}",
		f.Started,
		f.PreStartTime.String(),
		f.FirstTS,
		f.RefTSOffset,
		f.RTP.String(),
		codecString,
	)
}

// -------------------------------------------------------------------

type Forwarder struct {
	lock                          sync.RWMutex
	codec                         webrtc.RTPCodecCapability
	kind                          webrtc.RTPCodecType
	logger                        logger.Logger
	getReferenceLayerRTPTimestamp func(ts uint32, layer int32, referenceLayer int32) (uint32, error)
	getExpectedRTPTimestamp       func(at time.Time) (uint64, error)

	muted                 bool
	pubMuted              bool
	resumeBehindThreshold float64

	started               bool
	preStartTime          time.Time
	firstTS               uint32
	lastSSRC              uint32
	referenceLayerSpatial int32
	refTSOffset           uint32

	provisional *VideoAllocationProvisional

	lastAllocation VideoAllocation

	rtpMunger *RTPMunger

	vls videolayerselector.VideoLayerSelector

	codecMunger codecmunger.CodecMunger
}

func NewForwarder(
	kind webrtc.RTPCodecType,
	logger logger.Logger,
	getReferenceLayerRTPTimestamp func(ts uint32, layer int32, referenceLayer int32) (uint32, error),
	getExpectedRTPTimestamp func(at time.Time) (uint64, error),
) *Forwarder {
	f := &Forwarder{
		kind:                          kind,
		logger:                        logger,
		getReferenceLayerRTPTimestamp: getReferenceLayerRTPTimestamp,
		getExpectedRTPTimestamp:       getExpectedRTPTimestamp,
		referenceLayerSpatial:         buffer.InvalidLayerSpatial,
		lastAllocation:                VideoAllocationDefault,
		rtpMunger:                     NewRTPMunger(logger),
		vls:                           videolayerselector.NewNull(logger),
		codecMunger:                   codecmunger.NewNull(logger),
	}

	if f.kind == webrtc.RTPCodecTypeVideo {
		f.vls.SetMaxTemporal(buffer.DefaultMaxLayerTemporal)
	}
	return f
}

func (f *Forwarder) SetMaxPublishedLayer(maxPublishedLayer int32) bool {
	f.lock.Lock()
	defer f.lock.Unlock()

	existingMaxSeen := f.vls.GetMaxSeen()
	if maxPublishedLayer <= existingMaxSeen.Spatial {
		return false
	}

	f.vls.SetMaxSeenSpatial(maxPublishedLayer)
	f.logger.Debugw("setting max published layer", "maxPublishedLayer", maxPublishedLayer)
	return true
}

func (f *Forwarder) SetMaxTemporalLayerSeen(maxTemporalLayerSeen int32) bool {
	f.lock.Lock()
	defer f.lock.Unlock()

	existingMaxSeen := f.vls.GetMaxSeen()
	if maxTemporalLayerSeen <= existingMaxSeen.Temporal {
		return false
	}

	f.vls.SetMaxSeenTemporal(maxTemporalLayerSeen)
	f.logger.Debugw("setting max temporal layer seen", "maxTemporalLayerSeen", maxTemporalLayerSeen)
	return true
}

func (f *Forwarder) DetermineCodec(codec webrtc.RTPCodecCapability, extensions []webrtc.RTPHeaderExtensionParameter) {
	f.lock.Lock()
	defer f.lock.Unlock()

	if f.codec.MimeType != "" {
		return
	}
	f.codec = codec

	switch strings.ToLower(codec.MimeType) {
	case "video/vp8":
		f.codecMunger = codecmunger.NewVP8FromNull(f.codecMunger, f.logger)
		if f.vls != nil {
			f.vls = videolayerselector.NewSimulcastFromNull(f.vls)
		} else {
			f.vls = videolayerselector.NewSimulcast(f.logger)
		}
		f.vls.SetTemporalLayerSelector(temporallayerselector.NewVP8(f.logger))
	case "video/h264":
		if f.vls != nil {
			f.vls = videolayerselector.NewSimulcastFromNull(f.vls)
		} else {
			f.vls = videolayerselector.NewSimulcast(f.logger)
		}
	case "video/vp9":
		isDDAvailable := false
	searchDone:
		for _, ext := range extensions {
			switch ext.URI {
			case dd.ExtensionURI:
				isDDAvailable = true
				break searchDone
			}
		}
		if isDDAvailable {
			if f.vls != nil {
				f.vls = videolayerselector.NewDependencyDescriptorFromNull(f.vls)
			} else {
				f.vls = videolayerselector.NewDependencyDescriptor(f.logger)
			}
		} else {
			if f.vls != nil {
				f.vls = videolayerselector.NewVP9FromNull(f.vls)
			} else {
				f.vls = videolayerselector.NewVP9(f.logger)
			}
		}
		// SVC-TODO: Support for VP9 simulcast. When DD is not available, have to pick selector based on VP9 SVC or Simulcast
	case "video/av1":
		// DD-TODO : we only enable dd layer selector for av1/vp9 now, in the future we can enable it for vp8 too
		if f.vls != nil {
			f.vls = videolayerselector.NewDependencyDescriptorFromNull(f.vls)
		} else {
			f.vls = videolayerselector.NewDependencyDescriptor(f.logger)
		}
		// SVC-TODO: Support for AV1 Simulcast or just single spatial layer - won't have DD in that case
	}
}

func (f *Forwarder) GetState() ForwarderState {
	f.lock.RLock()
	defer f.lock.RUnlock()

	if !f.started {
		return ForwarderState{}
	}

	return ForwarderState{
		Started:      f.started,
		PreStartTime: f.preStartTime,
		FirstTS:      f.firstTS,
		RefTSOffset:  f.refTSOffset,
		RTP:          f.rtpMunger.GetLast(),
		Codec:        f.codecMunger.GetState(),
	}
}

func (f *Forwarder) SeedState(state ForwarderState) {
	if !state.Started {
		return
	}

	f.lock.Lock()
	defer f.lock.Unlock()

	f.rtpMunger.SeedLast(state.RTP)
	f.codecMunger.SeedState(state.Codec)

	f.started = true
	f.preStartTime = state.PreStartTime
	f.firstTS = state.FirstTS
	f.refTSOffset = state.RefTSOffset
}

func (f *Forwarder) Mute(muted bool) bool {
	f.lock.Lock()
	defer f.lock.Unlock()

	if f.muted == muted {
		return false
	}

	// Do not mute when paused due to bandwidth limitation.
	// There are two issues
	//   1. Muting means probing cannot happen on this track.
	//   2. Muting also triggers notification to publisher about layers this forwarder needs.
	//      If this forwarder does not need any layer, publisher could turn off all layers.
	// So, muting could lead to not being able to restart the track.
	// To avoid that, ignore mute when paused due to bandwidth limitations.
	//
	// NOTE: The above scenario refers to mute getting triggered due
	// to video stream visibility changes. When a stream is paused, it is possible
	// that the receiver hides the video tile triggering subscription mute.
	// The work around here to ignore mute does ignore an intentional mute.
	// It could result in some bandwidth consumed for stream without visibility in
	// the case of intentional mute.
	if muted && f.isDeficientLocked() && f.lastAllocation.PauseReason == VideoPauseReasonBandwidth {
		f.logger.Debugw("ignoring forwarder mute, paused due to congestion")
		return false
	}

	f.logger.Debugw("setting forwarder mute", "muted", muted)
	f.muted = muted

	// resync when muted so that sequence numbers do not jump on unmute
	if muted {
		f.resyncLocked()
	}

	return true
}

func (f *Forwarder) IsMuted() bool {
	f.lock.RLock()
	defer f.lock.RUnlock()

	return f.muted
}

func (f *Forwarder) PubMute(pubMuted bool) bool {
	f.lock.Lock()
	defer f.lock.Unlock()

	if f.pubMuted == pubMuted {
		return false
	}

	f.logger.Debugw("setting forwarder pub mute", "pubMuted", pubMuted)
	f.pubMuted = pubMuted

	// resync when pub muted so that sequence numbers do not jump on unmute
	if pubMuted {
		f.resyncLocked()
	}
	return true
}

func (f *Forwarder) IsPubMuted() bool {
	f.lock.RLock()
	defer f.lock.RUnlock()

	return f.pubMuted
}

func (f *Forwarder) IsAnyMuted() bool {
	f.lock.RLock()
	defer f.lock.RUnlock()

	return f.muted || f.pubMuted
}

func (f *Forwarder) SetMaxSpatialLayer(spatialLayer int32) (bool, buffer.VideoLayer) {
	f.lock.Lock()
	defer f.lock.Unlock()

	if f.kind == webrtc.RTPCodecTypeAudio {
		return false, buffer.InvalidLayer
	}

	existingMax := f.vls.GetMax()
	if spatialLayer == existingMax.Spatial {
		return false, existingMax
	}

	f.logger.Debugw("setting max spatial layer", "layer", spatialLayer)
	f.vls.SetMaxSpatial(spatialLayer)
	return true, f.vls.GetMax()
}

func (f *Forwarder) SetMaxTemporalLayer(temporalLayer int32) (bool, buffer.VideoLayer) {
	f.lock.Lock()
	defer f.lock.Unlock()

	if f.kind == webrtc.RTPCodecTypeAudio {
		return false, buffer.InvalidLayer
	}

	existingMax := f.vls.GetMax()
	if temporalLayer == existingMax.Temporal {
		return false, existingMax
	}

	f.logger.Debugw("setting max temporal layer", "layer", temporalLayer)
	f.vls.SetMaxTemporal(temporalLayer)
	return true, f.vls.GetMax()
}

func (f *Forwarder) MaxLayer() buffer.VideoLayer {
	f.lock.RLock()
	defer f.lock.RUnlock()

	return f.vls.GetMax()
}

func (f *Forwarder) CurrentLayer() buffer.VideoLayer {
	f.lock.RLock()
	defer f.lock.RUnlock()

	return f.vls.GetCurrent()
}

func (f *Forwarder) TargetLayer() buffer.VideoLayer {
	f.lock.RLock()
	defer f.lock.RUnlock()

	return f.vls.GetTarget()
}

func (f *Forwarder) GetMaxSubscribedSpatial() int32 {
	f.lock.RLock()
	defer f.lock.RUnlock()

	layer := buffer.InvalidLayerSpatial // covers muted case
	if !f.muted {
		layer = f.vls.GetMax().Spatial

		// If current is higher, mark the current layer as max subscribed layer
		// to prevent the current layer from stopping before forwarder switches
		// to the new and lower max layer,
		if layer < f.vls.GetCurrent().Spatial {
			layer = f.vls.GetCurrent().Spatial
		}
	}

	return layer
}

func (f *Forwarder) GetReferenceLayerSpatial() int32 {
	f.lock.RLock()
	defer f.lock.RUnlock()

	return f.referenceLayerSpatial
}

func (f *Forwarder) isDeficientLocked() bool {
	return f.lastAllocation.IsDeficient
}

func (f *Forwarder) IsDeficient() bool {
	f.lock.RLock()
	defer f.lock.RUnlock()

	return f.isDeficientLocked()
}

func (f *Forwarder) PauseReason() VideoPauseReason {
	f.lock.RLock()
	defer f.lock.RUnlock()

	return f.lastAllocation.PauseReason
}

func (f *Forwarder) BandwidthRequested(brs Bitrates) int64 {
	f.lock.RLock()
	defer f.lock.RUnlock()

	return getBandwidthNeeded(brs, f.vls.GetTarget(), f.lastAllocation.BandwidthRequested)
}

func (f *Forwarder) DistanceToDesired(availableLayers []int32, brs Bitrates) float64 {
	f.lock.RLock()
	defer f.lock.RUnlock()

	return getDistanceToDesired(
		f.muted,
		f.pubMuted,
		f.vls.GetMaxSeen(),
		availableLayers,
		brs,
		f.vls.GetTarget(),
		f.vls.GetMax(),
	)
}

func (f *Forwarder) GetOptimalBandwidthNeeded(brs Bitrates) int64 {
	f.lock.RLock()
	defer f.lock.RUnlock()

	return getOptimalBandwidthNeeded(f.muted, f.pubMuted, f.vls.GetMaxSeen().Spatial, brs, f.vls.GetMax())
}

func (f *Forwarder) AllocateOptimal(availableLayers []int32, brs Bitrates, allowOvershoot bool) VideoAllocation {
	f.lock.Lock()
	defer f.lock.Unlock()

	if f.kind == webrtc.RTPCodecTypeAudio {
		return f.lastAllocation
	}

	maxLayer := f.vls.GetMax()
	maxSeenLayer := f.vls.GetMaxSeen()
	currentLayer := f.vls.GetCurrent()
	requestSpatial := f.vls.GetRequestSpatial()
	alloc := VideoAllocation{
		PauseReason:         VideoPauseReasonNone,
		Bitrates:            brs,
		TargetLayer:         buffer.InvalidLayer,
		RequestLayerSpatial: requestSpatial,
		MaxLayer:            maxLayer,
	}
	optimalBandwidthNeeded := getOptimalBandwidthNeeded(f.muted, f.pubMuted, maxSeenLayer.Spatial, brs, maxLayer)
	if optimalBandwidthNeeded == 0 {
		alloc.PauseReason = VideoPauseReasonFeedDry
	}
	alloc.BandwidthNeeded = optimalBandwidthNeeded

	getMaxTemporal := func() int32 {
		maxTemporal := maxLayer.Temporal
		if maxSeenLayer.Temporal != buffer.InvalidLayerTemporal && maxSeenLayer.Temporal < maxTemporal {
			maxTemporal = maxSeenLayer.Temporal
		}
		return maxTemporal
	}

	opportunisticAlloc := func() {
		// opportunistically latch on to anything
		maxSpatial := maxLayer.Spatial
		if allowOvershoot && f.vls.IsOvershootOkay() && maxSeenLayer.Spatial > maxSpatial {
			maxSpatial = maxSeenLayer.Spatial
		}

		alloc.TargetLayer = buffer.VideoLayer{
			Spatial:  int32(math.Min(float64(maxSeenLayer.Spatial), float64(maxSpatial))),
			Temporal: getMaxTemporal(),
		}
	}

	switch {
	case !maxLayer.IsValid() || maxSeenLayer.Spatial == buffer.InvalidLayerSpatial:
		// nothing to do when max layers are not valid OR max published layer is invalid

	case f.muted:
		alloc.PauseReason = VideoPauseReasonMuted

	case f.pubMuted:
		alloc.PauseReason = VideoPauseReasonPubMuted

	default:
		// lots of different events could end up here
		//   1. Publisher side layer resuming/stopping
		//   2. Bitrate becoming available
		//   3. New max published spatial layer or max temporal layer seen
		//   4. Subscriber layer changes
		//
		// to handle all of the above
		//   1. Find highest that can be requested - takes into account available layers and overshoot.
		//      This should catch scenarios like layers resuming/stopping.
		//   2. If current is a valid layer, check against currently available layers and continue at current
		//      if possible. Else, choose the highest available layer as the next target.
		//   3. If current is not valid, set next target to be opportunistic.
		maxLayerSpatialLimit := int32(math.Min(float64(maxLayer.Spatial), float64(maxSeenLayer.Spatial)))
		highestAvailableLayer := buffer.InvalidLayerSpatial
		requestLayerSpatial := buffer.InvalidLayerSpatial
		for _, al := range availableLayers {
			if al > requestLayerSpatial && al <= maxLayerSpatialLimit {
				requestLayerSpatial = al
			}
			if al > highestAvailableLayer {
				highestAvailableLayer = al
			}
		}
		if requestLayerSpatial == buffer.InvalidLayerSpatial && highestAvailableLayer != buffer.InvalidLayerSpatial && allowOvershoot && f.vls.IsOvershootOkay() {
			requestLayerSpatial = highestAvailableLayer
		}

		if currentLayer.IsValid() {
			if (requestLayerSpatial == requestSpatial && currentLayer.Spatial == requestSpatial) || requestLayerSpatial == buffer.InvalidLayerSpatial {
				// 1. current is locked to desired, stay there
				// OR
				// 2. feed may be dry, let it continue at current layer if valid.
				// covers the cases of
				//   1. mis-detection of layer stop - can continue streaming
				//   2. current layer resuming - can latch on when it starts
				alloc.TargetLayer = buffer.VideoLayer{
					Spatial:  currentLayer.Spatial,
					Temporal: getMaxTemporal(),
				}
			} else {
				// current layer has stopped, switch to highest available
				alloc.TargetLayer = buffer.VideoLayer{
					Spatial:  requestLayerSpatial,
					Temporal: getMaxTemporal(),
				}
			}
			alloc.RequestLayerSpatial = alloc.TargetLayer.Spatial
		} else {
			// opportunistically latch on to anything
			opportunisticAlloc()
			if requestLayerSpatial == buffer.InvalidLayerSpatial {
				alloc.RequestLayerSpatial = maxLayerSpatialLimit
			} else {
				alloc.RequestLayerSpatial = requestLayerSpatial
			}
		}
	}

	if !alloc.TargetLayer.IsValid() {
		alloc.TargetLayer = buffer.InvalidLayer
		alloc.RequestLayerSpatial = buffer.InvalidLayerSpatial
	}
	if alloc.TargetLayer.IsValid() {
		alloc.BandwidthRequested = optimalBandwidthNeeded
	}
	alloc.BandwidthDelta = alloc.BandwidthRequested - getBandwidthNeeded(brs, f.vls.GetTarget(), f.lastAllocation.BandwidthRequested)
	alloc.DistanceToDesired = getDistanceToDesired(
		f.muted,
		f.pubMuted,
		f.vls.GetMaxSeen(),
		availableLayers,
		brs,
		alloc.TargetLayer,
		f.vls.GetMax(),
	)

	return f.updateAllocation(alloc, "optimal")
}

func (f *Forwarder) ProvisionalAllocatePrepare(availableLayers []int32, Bitrates Bitrates) {
	f.lock.Lock()
	defer f.lock.Unlock()

	f.provisional = &VideoAllocationProvisional{
		allocatedLayer: buffer.InvalidLayer,
		muted:          f.muted,
		pubMuted:       f.pubMuted,
		maxSeenLayer:   f.vls.GetMaxSeen(),
		Bitrates:       Bitrates,
		maxLayer:       f.vls.GetMax(),
		currentLayer:   f.vls.GetCurrent(),
	}

	f.provisional.availableLayers = make([]int32, len(availableLayers))
	copy(f.provisional.availableLayers, availableLayers)
}

func (f *Forwarder) ProvisionalAllocateReset() {
	f.lock.Lock()
	defer f.lock.Unlock()

	f.provisional.allocatedLayer = buffer.InvalidLayer
}

func (f *Forwarder) ProvisionalAllocate(availableChannelCapacity int64, layer buffer.VideoLayer, allowPause bool, allowOvershoot bool) int64 {
	f.lock.Lock()
	defer f.lock.Unlock()

	if f.provisional.muted ||
		f.provisional.pubMuted ||
		f.provisional.maxSeenLayer.Spatial == buffer.InvalidLayerSpatial ||
		!f.provisional.maxLayer.IsValid() ||
		((!allowOvershoot || !f.vls.IsOvershootOkay()) && layer.GreaterThan(f.provisional.maxLayer)) {
		return 0
	}

	requiredBitrate := f.provisional.Bitrates[layer.Spatial][layer.Temporal]
	if requiredBitrate == 0 {
		return 0
	}

	alreadyAllocatedBitrate := int64(0)
	if f.provisional.allocatedLayer.IsValid() {
		alreadyAllocatedBitrate = f.provisional.Bitrates[f.provisional.allocatedLayer.Spatial][f.provisional.allocatedLayer.Temporal]
	}

	// a layer under maximum fits, take it
	if !layer.GreaterThan(f.provisional.maxLayer) && requiredBitrate <= (availableChannelCapacity+alreadyAllocatedBitrate) {
		f.provisional.allocatedLayer = layer
		return requiredBitrate - alreadyAllocatedBitrate
	}

	//
	// Given layer does not fit.
	//
	// Could be one of
	//  1. a layer below maximum that does not fit
	//  2. a layer above maximum which may or may not fit, but overshoot is allowed.
	// In any of those cases, take the lowest possible layer if pause is not allowed
	//
	if !allowPause && (!f.provisional.allocatedLayer.IsValid() || !layer.GreaterThan(f.provisional.allocatedLayer)) {
		f.provisional.allocatedLayer = layer
		return requiredBitrate - alreadyAllocatedBitrate
	}

	return 0
}

func (f *Forwarder) ProvisionalAllocateGetCooperativeTransition(allowOvershoot bool) VideoTransition {
	//
	// This is called when a track needs a change (could be mute/unmute, subscribed layers changed, published layers changed)
	// when channel is congested.
	//
	// The goal is to provide a co-operative transition. Co-operative stream allocation aims to keep all the streams active
	// as much as possible.
	//
	// When channel is congested, effecting a transition which will consume more bits will lead to more congestion.
	// So, this routine does the following
	//   1. When muting, it is not going to increase consumption.
	//   2. If the stream is currently active and the transition needs more bits (higher layers = more bits), do not make the up move.
	//      The higher layer requirement could be due to a new published layer becoming available or subscribed layers changing.
	//   3. If the new target layers are lower than current target, take the move down and save bits.
	//   4. If not currently streaming, find the minimum layers that can unpause the stream.
	//
	// To summarize, co-operative streaming means
	//   - Try to keep tracks streaming, i.e. no pauses at the expense of some streams not being at optimal layers
	//   - Do not make an upgrade as it could affect other tracks
	//
	f.lock.Lock()
	defer f.lock.Unlock()

	existingTargetLayer := f.vls.GetTarget()
	if f.provisional.muted || f.provisional.pubMuted {
		f.provisional.allocatedLayer = buffer.InvalidLayer
		return VideoTransition{
			From:           f.vls.GetTarget(),
			To:             f.provisional.allocatedLayer,
			BandwidthDelta: -getBandwidthNeeded(f.provisional.Bitrates, existingTargetLayer, f.lastAllocation.BandwidthRequested),
		}
	}

	// check if we should preserve current target
	if existingTargetLayer.IsValid() {
		// what is the highest that is available
		maximalLayer := buffer.InvalidLayer
		maximalBandwidthRequired := int64(0)
		for s := f.provisional.maxLayer.Spatial; s >= 0; s-- {
			for t := f.provisional.maxLayer.Temporal; t >= 0; t-- {
				if f.provisional.Bitrates[s][t] != 0 {
					maximalLayer = buffer.VideoLayer{Spatial: s, Temporal: t}
					maximalBandwidthRequired = f.provisional.Bitrates[s][t]
					break
				}
			}

			if maximalBandwidthRequired != 0 {
				break
			}
		}

		if maximalLayer.IsValid() {
			if !existingTargetLayer.GreaterThan(maximalLayer) && f.provisional.Bitrates[existingTargetLayer.Spatial][existingTargetLayer.Temporal] != 0 {
				// currently streaming and maybe wanting an upgrade (existingTargetLayer <= maximalLayer),
				// just preserve current target in the cooperative scheme of things
				f.provisional.allocatedLayer = existingTargetLayer
				return VideoTransition{
					From:           existingTargetLayer,
					To:             existingTargetLayer,
					BandwidthDelta: 0,
				}
			}

			if existingTargetLayer.GreaterThan(maximalLayer) {
				// maximalLayer < existingTargetLayer, make the down move
				f.provisional.allocatedLayer = maximalLayer
				return VideoTransition{
					From:           existingTargetLayer,
					To:             maximalLayer,
					BandwidthDelta: maximalBandwidthRequired - getBandwidthNeeded(f.provisional.Bitrates, existingTargetLayer, f.lastAllocation.BandwidthRequested),
				}
			}
		}
	}

	findNextLayer := func(
		minSpatial, maxSpatial int32,
		minTemporal, maxTemporal int32,
	) (buffer.VideoLayer, int64) {
		layers := buffer.InvalidLayer
		bw := int64(0)
		for s := minSpatial; s <= maxSpatial; s++ {
			for t := minTemporal; t <= maxTemporal; t++ {
				if f.provisional.Bitrates[s][t] != 0 {
					layers = buffer.VideoLayer{Spatial: s, Temporal: t}
					bw = f.provisional.Bitrates[s][t]
					break
				}
			}

			if bw != 0 {
				break
			}
		}

		return layers, bw
	}

	targetLayer := buffer.InvalidLayer
	bandwidthRequired := int64(0)
	if !existingTargetLayer.IsValid() {
		// currently not streaming, find minimal
		// NOTE: a layer in feed could have paused and there could be other options than going back to minimal,
		// but the cooperative scheme knocks things back to minimal
		targetLayer, bandwidthRequired = findNextLayer(
			0, f.provisional.maxLayer.Spatial,
			0, f.provisional.maxLayer.Temporal,
		)

		// could not find a minimal layer, overshoot if allowed
		if bandwidthRequired == 0 && f.provisional.maxLayer.IsValid() && allowOvershoot && f.vls.IsOvershootOkay() {
			targetLayer, bandwidthRequired = findNextLayer(
				f.provisional.maxLayer.Spatial+1, buffer.DefaultMaxLayerSpatial,
				0, buffer.DefaultMaxLayerTemporal,
			)
		}
	}

	// if nothing available, just leave target at current to enable opportunistic forwarding in case current resumes
	if !targetLayer.IsValid() {
		targetLayer = f.provisional.currentLayer
		if targetLayer.IsValid() {
			bandwidthRequired = f.provisional.Bitrates[targetLayer.Spatial][targetLayer.Temporal]
		}
	}

	f.provisional.allocatedLayer = targetLayer
	return VideoTransition{
		From:           f.vls.GetTarget(),
		To:             targetLayer,
		BandwidthDelta: bandwidthRequired - getBandwidthNeeded(f.provisional.Bitrates, existingTargetLayer, f.lastAllocation.BandwidthRequested),
	}
}

func (f *Forwarder) ProvisionalAllocateGetBestWeightedTransition() VideoTransition {
	//
	// This is called when a track needs a change (could be mute/unmute, subscribed layers changed, published layers changed)
	// when channel is congested. This is called on tracks other than the one needing the change. When the track
	// needing the change requires bits, this is called to check if this track can contribute some bits to the pool.
	//
	// The goal is to keep all tracks streaming as much as possible. So, the track that needs a change needs bandwidth to be unpaused.
	//
	// This tries to figure out how much this track can contribute back to the pool to enable the track that needs to be unpaused.
	//   1. Track muted OR feed dry - can contribute everything back in case it was using bandwidth.
	//   2. Look at all possible down transitions from current target and find the best offer.
	//      Best offer is calculated as bandwidth saved moving to a down layer divided by cost.
	//      Cost has two components
	//        a. Transition cost: Spatial layer switch is expensive due to key frame requirement, but temporal layer switch is free.
	//        b. Quality cost: The farther away from desired layers, the higher the quality cost.
	//
	f.lock.Lock()
	defer f.lock.Unlock()

	targetLayer := f.vls.GetTarget()
	if f.provisional.muted || f.provisional.pubMuted {
		f.provisional.allocatedLayer = buffer.InvalidLayer
		return VideoTransition{
			From:           targetLayer,
			To:             f.provisional.allocatedLayer,
			BandwidthDelta: 0 - getBandwidthNeeded(f.provisional.Bitrates, targetLayer, f.lastAllocation.BandwidthRequested),
		}
	}

	maxReachableLayerTemporal := buffer.InvalidLayerTemporal
	for t := f.provisional.maxLayer.Temporal; t >= 0; t-- {
		for s := f.provisional.maxLayer.Spatial; s >= 0; s-- {
			if f.provisional.Bitrates[s][t] != 0 {
				maxReachableLayerTemporal = t
				break
			}
		}
		if maxReachableLayerTemporal != buffer.InvalidLayerTemporal {
			break
		}
	}

	if maxReachableLayerTemporal == buffer.InvalidLayerTemporal {
		// feed has gone dry, just leave target at current to enable opportunistic forwarding in case current resumes.
		// Note that this is giving back bits and opportunistic forwarding resuming might trigger congestion again,
		// but that should be handled by stream allocator.
		f.provisional.allocatedLayer = f.provisional.currentLayer
		return VideoTransition{
			From:           targetLayer,
			To:             f.provisional.allocatedLayer,
			BandwidthDelta: 0 - getBandwidthNeeded(f.provisional.Bitrates, targetLayer, f.lastAllocation.BandwidthRequested),
		}
	}

	// starting from minimum to target, find transition which gives the best
	// transition taking into account bits saved vs cost of such a transition
	existingBandwidthNeeded := getBandwidthNeeded(f.provisional.Bitrates, targetLayer, f.lastAllocation.BandwidthRequested)
	bestLayer := buffer.InvalidLayer
	bestBandwidthDelta := int64(0)
	bestValue := float32(0)
	for s := int32(0); s <= targetLayer.Spatial; s++ {
		for t := int32(0); t <= targetLayer.Temporal; t++ {
			if s == targetLayer.Spatial && t == targetLayer.Temporal {
				break
			}

			bandwidthDelta := int64(math.Max(float64(0), float64(existingBandwidthNeeded-f.provisional.Bitrates[s][t])))

			transitionCost := int32(0)
			// SVC-TODO: SVC will need a different cost transition
			if targetLayer.Spatial != s {
				transitionCost = TransitionCostSpatial
			}

			qualityCost := (maxReachableLayerTemporal+1)*(targetLayer.Spatial-s) + (targetLayer.Temporal - t)

			value := float32(0)
			if (transitionCost + qualityCost) != 0 {
				value = float32(bandwidthDelta) / float32(transitionCost+qualityCost)
			}
			if value > bestValue || (value == bestValue && bandwidthDelta > bestBandwidthDelta) {
				bestValue = value
				bestBandwidthDelta = bandwidthDelta
				bestLayer = buffer.VideoLayer{Spatial: s, Temporal: t}
			}
		}
	}

	f.provisional.allocatedLayer = bestLayer
	return VideoTransition{
		From:           targetLayer,
		To:             bestLayer,
		BandwidthDelta: -bestBandwidthDelta,
	}
}

func (f *Forwarder) ProvisionalAllocateCommit() VideoAllocation {
	f.lock.Lock()
	defer f.lock.Unlock()

	optimalBandwidthNeeded := getOptimalBandwidthNeeded(
		f.provisional.muted,
		f.provisional.pubMuted,
		f.provisional.maxSeenLayer.Spatial,
		f.provisional.Bitrates,
		f.provisional.maxLayer,
	)
	alloc := VideoAllocation{
		BandwidthRequested:  0,
		BandwidthDelta:      0 - getBandwidthNeeded(f.provisional.Bitrates, f.vls.GetTarget(), f.lastAllocation.BandwidthRequested),
		Bitrates:            f.provisional.Bitrates,
		BandwidthNeeded:     optimalBandwidthNeeded,
		TargetLayer:         f.provisional.allocatedLayer,
		RequestLayerSpatial: f.provisional.allocatedLayer.Spatial,
		MaxLayer:            f.provisional.maxLayer,
		DistanceToDesired: getDistanceToDesired(
			f.provisional.muted,
			f.provisional.pubMuted,
			f.provisional.maxSeenLayer,
			f.provisional.availableLayers,
			f.provisional.Bitrates,
			f.provisional.allocatedLayer,
			f.provisional.maxLayer,
		),
	}

	switch {
	case f.provisional.muted:
		alloc.PauseReason = VideoPauseReasonMuted

	case f.provisional.pubMuted:
		alloc.PauseReason = VideoPauseReasonPubMuted

	case optimalBandwidthNeeded == 0:
		if f.provisional.allocatedLayer.IsValid() {
			// overshoot
			alloc.BandwidthRequested = f.provisional.Bitrates[f.provisional.allocatedLayer.Spatial][f.provisional.allocatedLayer.Temporal]
			alloc.BandwidthDelta = alloc.BandwidthRequested - getBandwidthNeeded(f.provisional.Bitrates, f.vls.GetTarget(), f.lastAllocation.BandwidthRequested)
		} else {
			alloc.PauseReason = VideoPauseReasonFeedDry

			// leave target at current for opportunistic forwarding
			if f.provisional.currentLayer.IsValid() && f.provisional.currentLayer.Spatial <= f.provisional.maxLayer.Spatial {
				f.provisional.allocatedLayer = f.provisional.currentLayer
				alloc.TargetLayer = f.provisional.allocatedLayer
				alloc.RequestLayerSpatial = alloc.TargetLayer.Spatial
			}
		}

	default:
		if f.provisional.allocatedLayer.IsValid() {
			alloc.BandwidthRequested = f.provisional.Bitrates[f.provisional.allocatedLayer.Spatial][f.provisional.allocatedLayer.Temporal]
		}
		alloc.BandwidthDelta = alloc.BandwidthRequested - getBandwidthNeeded(f.provisional.Bitrates, f.vls.GetTarget(), f.lastAllocation.BandwidthRequested)

		if f.provisional.allocatedLayer.GreaterThan(f.provisional.maxLayer) ||
			alloc.BandwidthRequested >= getOptimalBandwidthNeeded(
				f.provisional.muted,
				f.provisional.pubMuted,
				f.provisional.maxSeenLayer.Spatial,
				f.provisional.Bitrates,
				f.provisional.maxLayer,
			) {
			// could be greater than optimal if overshooting
			alloc.IsDeficient = false
		} else {
			alloc.IsDeficient = true
			if !f.provisional.allocatedLayer.IsValid() {
				alloc.PauseReason = VideoPauseReasonBandwidth
			}
		}
	}

	return f.updateAllocation(alloc, "cooperative")
}

func (f *Forwarder) AllocateNextHigher(availableChannelCapacity int64, availableLayers []int32, brs Bitrates, allowOvershoot bool) (VideoAllocation, bool) {
	f.lock.Lock()
	defer f.lock.Unlock()

	if f.kind == webrtc.RTPCodecTypeAudio {
		return f.lastAllocation, false
	}

	// if not deficient, nothing to do
	if !f.isDeficientLocked() {
		return f.lastAllocation, false
	}

	// if targets are still pending, don't increase
	targetLayer := f.vls.GetTarget()
	if targetLayer.IsValid() && targetLayer != f.vls.GetCurrent() {
		return f.lastAllocation, false
	}

	maxLayer := f.vls.GetMax()
	maxSeenLayer := f.vls.GetMaxSeen()
	optimalBandwidthNeeded := getOptimalBandwidthNeeded(f.muted, f.pubMuted, maxSeenLayer.Spatial, brs, maxLayer)

	alreadyAllocated := int64(0)
	if targetLayer.IsValid() {
		alreadyAllocated = brs[targetLayer.Spatial][targetLayer.Temporal]
	}

	doAllocation := func(
		minSpatial, maxSpatial int32,
		minTemporal, maxTemporal int32,
	) (bool, VideoAllocation, bool) {
		for s := minSpatial; s <= maxSpatial; s++ {
			for t := minTemporal; t <= maxTemporal; t++ {
				bandwidthRequested := brs[s][t]
				if bandwidthRequested == 0 {
					continue
				}

				if (!allowOvershoot || !f.vls.IsOvershootOkay()) && bandwidthRequested-alreadyAllocated > availableChannelCapacity {
					// next higher available layer does not fit, return
					return true, f.lastAllocation, false
				}

				newTargetLayer := buffer.VideoLayer{Spatial: s, Temporal: t}
				alloc := VideoAllocation{
					IsDeficient:         true,
					BandwidthRequested:  bandwidthRequested,
					BandwidthDelta:      bandwidthRequested - alreadyAllocated,
					BandwidthNeeded:     optimalBandwidthNeeded,
					Bitrates:            brs,
					TargetLayer:         newTargetLayer,
					RequestLayerSpatial: newTargetLayer.Spatial,
					MaxLayer:            maxLayer,
					DistanceToDesired: getDistanceToDesired(
						f.muted,
						f.pubMuted,
						maxSeenLayer,
						availableLayers,
						brs,
						newTargetLayer,
						maxLayer,
					),
				}
				if newTargetLayer.GreaterThan(maxLayer) || bandwidthRequested >= optimalBandwidthNeeded {
					alloc.IsDeficient = false
				}

				return true, f.updateAllocation(alloc, "next-higher"), true
			}
		}

		return false, VideoAllocation{}, false
	}

	done := false
	var allocation VideoAllocation
	boosted := false

	// try moving temporal layer up in currently streaming spatial layer
	if targetLayer.IsValid() {
		done, allocation, boosted = doAllocation(
			targetLayer.Spatial, targetLayer.Spatial,
			targetLayer.Temporal+1, maxLayer.Temporal,
		)
		if done {
			return allocation, boosted
		}
	}

	// try moving spatial layer up if temporal layer move up is not available
	done, allocation, boosted = doAllocation(
		targetLayer.Spatial+1, maxLayer.Spatial,
		0, maxLayer.Temporal,
	)
	if done {
		return allocation, boosted
	}

	if allowOvershoot && f.vls.IsOvershootOkay() && maxLayer.IsValid() {
		done, allocation, boosted = doAllocation(
			maxLayer.Spatial+1, buffer.DefaultMaxLayerSpatial,
			0, buffer.DefaultMaxLayerTemporal,
		)
		if done {
			return allocation, boosted
		}
	}

	return f.lastAllocation, false
}

func (f *Forwarder) GetNextHigherTransition(brs Bitrates, allowOvershoot bool) (VideoTransition, bool) {
	f.lock.Lock()
	defer f.lock.Unlock()

	if f.kind == webrtc.RTPCodecTypeAudio {
		return VideoTransition{}, false
	}

	// if not deficient, nothing to do
	if !f.isDeficientLocked() {
		return VideoTransition{}, false
	}

	// if targets are still pending, don't increase
	targetLayer := f.vls.GetTarget()
	if targetLayer.IsValid() && targetLayer != f.vls.GetCurrent() {
		return VideoTransition{}, false
	}

	alreadyAllocated := int64(0)
	if targetLayer.IsValid() {
		alreadyAllocated = brs[targetLayer.Spatial][targetLayer.Temporal]
	}

	findNextHigher := func(
		minSpatial, maxSpatial int32,
		minTemporal, maxTemporal int32,
	) (bool, VideoTransition, bool) {
		for s := minSpatial; s <= maxSpatial; s++ {
			for t := minTemporal; t <= maxTemporal; t++ {
				bandwidthRequested := brs[s][t]
				// traverse till finding a layer requiring more bits.
				// NOTE: it possible that higher temporal layer of lower spatial layer
				//       could use more bits than lower temporal layer of higher spatial layer.
				if bandwidthRequested == 0 || bandwidthRequested < alreadyAllocated {
					continue
				}

				transition := VideoTransition{
					From:           targetLayer,
					To:             buffer.VideoLayer{Spatial: s, Temporal: t},
					BandwidthDelta: bandwidthRequested - alreadyAllocated,
				}

				return true, transition, true
			}
		}

		return false, VideoTransition{}, false
	}

	done := false
	var transition VideoTransition
	isAvailable := false

	// try moving temporal layer up in currently streaming spatial layer
	maxLayer := f.vls.GetMax()
	if targetLayer.IsValid() {
		done, transition, isAvailable = findNextHigher(
			targetLayer.Spatial, targetLayer.Spatial,
			targetLayer.Temporal+1, maxLayer.Temporal,
		)
		if done {
			return transition, isAvailable
		}
	}

	// try moving spatial layer up if temporal layer move up is not available
	done, transition, isAvailable = findNextHigher(
		targetLayer.Spatial+1, maxLayer.Spatial,
		0, maxLayer.Temporal,
	)
	if done {
		return transition, isAvailable
	}

	if allowOvershoot && f.vls.IsOvershootOkay() && maxLayer.IsValid() {
		done, transition, isAvailable = findNextHigher(
			maxLayer.Spatial+1, buffer.DefaultMaxLayerSpatial,
			0, buffer.DefaultMaxLayerTemporal,
		)
		if done {
			return transition, isAvailable
		}
	}

	return VideoTransition{}, false
}

func (f *Forwarder) Pause(availableLayers []int32, brs Bitrates) VideoAllocation {
	f.lock.Lock()
	defer f.lock.Unlock()

	maxLayer := f.vls.GetMax()
	maxSeenLayer := f.vls.GetMaxSeen()
	optimalBandwidthNeeded := getOptimalBandwidthNeeded(f.muted, f.pubMuted, maxSeenLayer.Spatial, brs, maxLayer)
	alloc := VideoAllocation{
		BandwidthRequested:  0,
		BandwidthDelta:      0 - getBandwidthNeeded(brs, f.vls.GetTarget(), f.lastAllocation.BandwidthRequested),
		Bitrates:            brs,
		BandwidthNeeded:     optimalBandwidthNeeded,
		TargetLayer:         buffer.InvalidLayer,
		RequestLayerSpatial: buffer.InvalidLayerSpatial,
		MaxLayer:            maxLayer,
		DistanceToDesired: getDistanceToDesired(
			f.muted,
			f.pubMuted,
			maxSeenLayer,
			availableLayers,
			brs,
			buffer.InvalidLayer,
			maxLayer,
		),
	}

	switch {
	case f.muted:
		alloc.PauseReason = VideoPauseReasonMuted

	case f.pubMuted:
		alloc.PauseReason = VideoPauseReasonPubMuted

	case optimalBandwidthNeeded == 0:
		alloc.PauseReason = VideoPauseReasonFeedDry

	default:
		// pausing due to lack of bandwidth
		alloc.IsDeficient = true
		alloc.PauseReason = VideoPauseReasonBandwidth
	}

	return f.updateAllocation(alloc, "pause")
}

func (f *Forwarder) updateAllocation(alloc VideoAllocation, reason string) VideoAllocation {
	// restrict target temporal to 0 if codec does not support temporal layers
	if alloc.TargetLayer.IsValid() && strings.ToLower(f.codec.MimeType) == "video/h264" {
		alloc.TargetLayer.Temporal = 0
	}

	if alloc.IsDeficient != f.lastAllocation.IsDeficient ||
		alloc.PauseReason != f.lastAllocation.PauseReason ||
		alloc.TargetLayer != f.lastAllocation.TargetLayer ||
		alloc.RequestLayerSpatial != f.lastAllocation.RequestLayerSpatial {
		f.logger.Debugw(fmt.Sprintf("stream allocation: %s", reason), "allocation", alloc)
	}
	f.lastAllocation = alloc

	f.setTargetLayer(f.lastAllocation.TargetLayer, f.lastAllocation.RequestLayerSpatial)
	if !f.vls.GetTarget().IsValid() {
		f.resyncLocked()
	}

	return f.lastAllocation
}

func (f *Forwarder) setTargetLayer(targetLayer buffer.VideoLayer, requestLayerSpatial int32) {
	f.vls.SetTarget(targetLayer)
	f.vls.SetRequestSpatial(requestLayerSpatial)
}

func (f *Forwarder) Resync() {
	f.lock.Lock()
	defer f.lock.Unlock()

	f.resyncLocked()
}

func (f *Forwarder) resyncLocked() {
	f.vls.SetCurrent(buffer.InvalidLayer)
	f.lastSSRC = 0
	if f.pubMuted {
		f.resumeBehindThreshold = ResumeBehindThresholdSeconds
	}
}

func (f *Forwarder) CheckSync() (locked bool, layer int32) {
	f.lock.RLock()
	defer f.lock.RUnlock()

	return f.vls.CheckSync()
}

func (f *Forwarder) FilterRTX(nacks []uint16) (filtered []uint16, disallowedLayers [buffer.DefaultMaxLayerSpatial + 1]bool) {
	if !FlagFilterRTX {
		filtered = nacks
		return
	}

	f.lock.RLock()
	defer f.lock.RUnlock()

	filtered = f.rtpMunger.FilterRTX(nacks)

	//
	// Curb RTX when deficient for two cases
	//   1. Target layer is lower than current layer. When current hits target, a key frame should flush the decoder.
	//   2. Requested layer is higher than current. Current layer's key frame should have flushed encoder.
	//      Remote might ask for older layer because of its jitter buffer, but let it starve as channel is already congested.
	//
	// Without the curb, when congestion hits, RTX rate could be so high that it further congests the channel.
	//
	currentLayer := f.vls.GetCurrent()
	targetLayer := f.vls.GetTarget()
	for layer := int32(0); layer < buffer.DefaultMaxLayerSpatial+1; layer++ {
		if f.isDeficientLocked() && (targetLayer.Spatial < currentLayer.Spatial || layer > currentLayer.Spatial) {
			disallowedLayers[layer] = true
		}
	}

	return
}

func (f *Forwarder) GetTranslationParams(extPkt *buffer.ExtPacket, layer int32) (*TranslationParams, error) {
	f.lock.Lock()
	defer f.lock.Unlock()

	if f.muted || f.pubMuted {
		return &TranslationParams{
			shouldDrop: true,
		}, nil
	}

	switch f.kind {
	case webrtc.RTPCodecTypeAudio:
		return f.getTranslationParamsAudio(extPkt, layer)
	case webrtc.RTPCodecTypeVideo:
		return f.getTranslationParamsVideo(extPkt, layer)
	}

	return nil, ErrUnknownKind
}

func (f *Forwarder) processSourceSwitch(extPkt *buffer.ExtPacket, layer int32) (*SnTs, error) {
	if !f.started {
		f.started = true
		f.referenceLayerSpatial = layer
		f.rtpMunger.SetLastSnTs(extPkt)
		f.codecMunger.SetLast(extPkt)
		f.logger.Debugw(
			"starting forwarding",
			"sequenceNumber", extPkt.Packet.SequenceNumber,
			"timestamp", extPkt.Packet.Timestamp,
			"layer", layer,
			"referenceLayerSpatial", f.referenceLayerSpatial,
		)
		return nil, nil
	}

	logTransition := func(message string, expectedTS, refTS, lastTS uint32, diffSeconds float64) {
		f.logger.Debugw(
			message,
			"layer", layer,
			"expectedTS", expectedTS,
			"refTS", refTS,
			"lastTS", lastTS,
			"diffSeconds", math.Abs(diffSeconds),
		)
	}

	if f.referenceLayerSpatial == buffer.InvalidLayerSpatial {
		// on a resume, reference layer may not be set, so only set when it is invalid
		f.referenceLayerSpatial = layer
	}

	// Compute how much time passed between the previous forwarded packet
	// and the current incoming (to be forwarded) packet and calculate
	// timestamp offset on source change.
	//
	// There are three timestamps to consider here
	//   1. lastTS -> timestamp of last sent packet
	//   2. refTS -> timestamp of this packet (after munging) calculated using feed's RTCP sender report
	//   3. expectedTS -> expected timestamp of this packet calculated based on elapsed time since first packet
	// Ideally, refTS and expectedTS should be very close and lastTS should be before both of those.
	// But, cases like muting/unmuting, clock vagaries, pacing, etc. make them not satisfy those conditions always.
	rtpMungerState := f.rtpMunger.GetLast()
	lastTS := rtpMungerState.LastTS
	refTS := lastTS
	expectedTS := lastTS
	switchingAt := time.Now()
	if f.getReferenceLayerRTPTimestamp != nil {
		ts, err := f.getReferenceLayerRTPTimestamp(extPkt.Packet.Timestamp, layer, f.referenceLayerSpatial)
		if err != nil {
			// error out if refTS is not available. It can happen when there is no sender report
			// for the layer being switched to. Can especially happen at the start of the track when layer switches are
			// potentially happening very quickly. Erroring out and waiting for a layer for which a sender report has been
			// received will calculate a better offset, but may result in initial adaptation to take a bit longer depending
			// on how often publisher/remote side sends RTCP sender report.
			return nil, err
		}

		refTS = ts
	}

	if f.getExpectedRTPTimestamp != nil {
		tsExt, err := f.getExpectedRTPTimestamp(switchingAt)
		if err == nil {
			expectedTS = uint32(tsExt)
		} else {
			rtpDiff := uint32(0)
			if !f.preStartTime.IsZero() && f.refTSOffset == 0 {
				timeSinceFirst := time.Since(f.preStartTime)
				rtpDiff = uint32(timeSinceFirst.Nanoseconds() * int64(f.codec.ClockRate) / 1e9)
				f.refTSOffset = f.firstTS + rtpDiff - refTS
				f.logger.Infow(
					"calculating refTSOffset",
					"preStartTime", f.preStartTime.String(),
					"firstTS", f.firstTS,
					"timeSinceFirst", timeSinceFirst,
					"rtpDiff", rtpDiff,
					"refTS", refTS,
					"refTSOffset", f.refTSOffset,
				)
			}
			expectedTS += rtpDiff
		}
	}
	refTS += f.refTSOffset

	var nextTS uint32
	if f.lastSSRC == 0 {
		// If resuming (e. g. on unmute), keep next timestamp close to expected timestamp.
		//
		// Rationale:
		// Case 1: If mute is implemented via something like stopping a track and resuming it on unmute,
		// the RTP timestamp may not have jumped across mute valley. In this case, old timestamp
		// should not be used.
		//
		// Case 2: OTOH, something like pacing may be adding latency in the publisher path (even if
		// the timestamps incremented correctly across the mute valley). In this case, reference
		// timestamp should be used as things will catch up to real time when channel capacity
		// increases and pacer starts sending at faster rate.
		//
		// But, the challenege is distinguishing between the two cases. As a compromise, the difference
		// between expectedTS and refTS is thresholded. Difference below the threshold is treated as Case 2
		// and above as Case 1.
		//
		// In the event of refTS > expectedTS, use refTS.
		// Ideally, refTS should not be ahead of expectedTS, but expectedTS uses the first packet's
		// wall clock time. So, if the first packet experienced abmormal latency, it is possible
		// for refTS > expectedTS
		diffSeconds := float64(int32(expectedTS-refTS)) / float64(f.codec.ClockRate)
		if diffSeconds >= 0.0 {
			if f.resumeBehindThreshold > 0 && diffSeconds > f.resumeBehindThreshold {
				logTransition("resume, reference too far behind", expectedTS, refTS, lastTS, diffSeconds)
				nextTS = expectedTS
			} else {
				nextTS = refTS
			}
		} else {
			if math.Abs(diffSeconds) > SwitchAheadThresholdSeconds {
				logTransition("resume, reference too far ahead", expectedTS, refTS, lastTS, diffSeconds)
			}
			nextTS = refTS
		}
		f.resumeBehindThreshold = 0.0
	} else {
		// switching between layers, check if refTS is too far behind the last sent
		diffSeconds := float64(int32(refTS-lastTS)) / float64(f.codec.ClockRate)
		if diffSeconds < 0.0 {
			if math.Abs(diffSeconds) > LayerSwitchBehindThresholdSeconds {
				// this could be due to pacer trickling out this layer. Error out and wait for a more opportune time.
				// AVSYNC-TODO: Consider some forcing function to do the switch
				// (like "have waited for too long for layer switch, nothing available, switch to whatever is available" kind of condition).
				logTransition("layer switch, reference too far behind", expectedTS, refTS, lastTS, diffSeconds)
				return nil, errors.New("switch point too far behind")
			}
			// use a nominal increase to ensure that timestamp is always moving forward
			logTransition("layer switch, reference is slightly behind", expectedTS, refTS, lastTS, diffSeconds)
			nextTS = lastTS + 1
		} else {
			diffSeconds = float64(int32(expectedTS-refTS)) / float64(f.codec.ClockRate)
			if diffSeconds < 0.0 && math.Abs(diffSeconds) > SwitchAheadThresholdSeconds {
				logTransition("layer switch, reference too far ahead", expectedTS, refTS, lastTS, diffSeconds)
			}
			nextTS = refTS
		}
	}

	if nextTS-lastTS == 0 || nextTS-lastTS > (1<<31) {
		f.logger.Debugw("next timestamp is before last, adjusting", "nextTS", nextTS, "lastTS", lastTS)
		// nominal increase
		nextTS = lastTS + 1
	}
<<<<<<< HEAD

	snOffset := uint16(1)
	tsOffset := nextTS - lastTS
	if !rtpMungerState.LastMarker {
		// If last forwarded packet is not end of frame, synthesise a break in sequence number.
		// Else, decoders could try to interpret consecutive packets as part of the same frame
		// and potentially cause video corruption.
		snOffset++
		if tsOffset < f.codec.ClockRate*33/1000 {
			tsOffset = f.codec.ClockRate * 33 / 1000
		}
	}
	f.rtpMunger.UpdateSnTsOffsets(extPkt, snOffset, tsOffset)
	f.codecMunger.UpdateOffsets(extPkt)

	f.logger.Infow(
		"source switch",
=======
	f.logger.Debugw(
		"next timestamp on switch",
>>>>>>> ded2aec2
		"switchingAt", switchingAt.String(),
		"layer", layer,
		"lastTS", lastTS,
		"refTS", refTS,
		"refTSOffset", f.refTSOffset,
		"referenceLayerSpatial", f.referenceLayerSpatial,
		"expectedTS", expectedTS,
		"nextTS", nextTS,
<<<<<<< HEAD
		"tsOffset", tsOffset,
		"snOffset", snOffset,
=======
		"tsJump", nextTS-lastTS,
		"nextSN", rtpMungerState.LastSN+1,
>>>>>>> ded2aec2
	)

	var eof *SnTs
	if snOffset != 1 {
		eof = &SnTs{
			sequenceNumber: rtpMungerState.LastSN + 1,
			timestamp:      rtpMungerState.LastTS,
		}
	}
	return eof, nil
}

// should be called with lock held
func (f *Forwarder) getTranslationParamsCommon(extPkt *buffer.ExtPacket, layer int32, tp *TranslationParams) (*TranslationParams, error) {
	var err error
	if tp == nil {
		tp = &TranslationParams{}
	}

	if f.lastSSRC != extPkt.Packet.SSRC {
		eof, err := f.processSourceSwitch(extPkt, layer)
		if err != nil {
			tp.shouldDrop = true
			return tp, nil
		}
		tp.eof = eof

		f.logger.Debugw("switching feed", "from", f.lastSSRC, "to", extPkt.Packet.SSRC)
		f.lastSSRC = extPkt.Packet.SSRC
	}

	tpRTP, err := f.rtpMunger.UpdateAndGetSnTs(extPkt)
	if err != nil {
		tp.shouldDrop = true
		if err == ErrPaddingOnlyPacket || err == ErrDuplicatePacket || err == ErrOutOfOrderSequenceNumberCacheMiss {
			return tp, nil
		}
		return tp, err
	}

	tp.rtp = tpRTP
	return tp, nil
}

// should be called with lock held
func (f *Forwarder) getTranslationParamsAudio(extPkt *buffer.ExtPacket, layer int32) (*TranslationParams, error) {
	return f.getTranslationParamsCommon(extPkt, layer, nil)
}

// should be called with lock held
func (f *Forwarder) getTranslationParamsVideo(extPkt *buffer.ExtPacket, layer int32) (*TranslationParams, error) {
	maybeRollback := func(isSwitching bool) {
		if isSwitching {
			f.vls.Rollback()
		}
	}

	tp := &TranslationParams{}

	if !f.vls.GetTarget().IsValid() {
		// stream is paused by streamallocator
		tp.shouldDrop = true
		return tp, nil
	}

	result := f.vls.Select(extPkt, layer)
	if !result.IsSelected {
		tp.shouldDrop = true
		if f.started && result.IsRelevant {
			// call to update highest incoming sequence number and other internal structures
			if _, err := f.rtpMunger.UpdateAndGetSnTs(extPkt); err == nil {
				f.rtpMunger.PacketDropped(extPkt)
			}
		}
		return tp, nil
	}
	tp.isResuming = result.IsResuming
	tp.isSwitching = result.IsSwitching
	tp.ddBytes = result.DependencyDescriptorExtension
	tp.marker = result.RTPMarker

	if FlagPauseOnDowngrade && f.isDeficientLocked() && f.vls.GetTarget().Spatial < f.vls.GetCurrent().Spatial {
		//
		// If target layer is lower than both the current and
		// maximum subscribed layer, it is due to bandwidth
		// constraints that the target layer has been switched down.
		// Continuing to send higher layer will only exacerbate the
		// situation by putting more stress on the channel. So, drop it.
		//
		// In the other direction, it is okay to keep forwarding till
		// switch point to get a smoother stream till the higher
		// layer key frame arrives.
		//
		// Note that it is possible for client subscription layer restriction
		// to coincide with server restriction due to bandwidth limitation,
		// In the case of subscription change, higher should continue streaming
		// to ensure smooth transition.
		//
		// To differentiate between the two cases, drop only when in DEFICIENT state.
		//
		tp.shouldDrop = true
		maybeRollback(result.IsSwitching)
		return tp, nil
	}

	_, err := f.getTranslationParamsCommon(extPkt, layer, tp)
	if tp.shouldDrop || len(extPkt.Packet.Payload) == 0 {
		maybeRollback(result.IsSwitching)
		return tp, err
	}

	// codec specific forwarding check and any needed packet munging
	tl, isSwitching := f.vls.SelectTemporal(extPkt)
	codecBytes, err := f.codecMunger.UpdateAndGet(
		extPkt,
		tp.rtp.snOrdering == SequenceNumberOrderingOutOfOrder,
		tp.rtp.snOrdering == SequenceNumberOrderingGap,
		tl,
	)
	if err != nil {
		tp.rtp = nil
		tp.shouldDrop = true
		if err == codecmunger.ErrFilteredVP8TemporalLayer || err == codecmunger.ErrOutOfOrderVP8PictureIdCacheMiss {
			if err == codecmunger.ErrFilteredVP8TemporalLayer {
				// filtered temporal layer, update sequence number offset to prevent holes
				f.rtpMunger.PacketDropped(extPkt)
			}
			maybeRollback(result.IsSwitching || isSwitching)
			return tp, nil
		}

		maybeRollback(result.IsSwitching || isSwitching)
		return tp, err
	}

	tp.codecBytes = codecBytes
	return tp, nil
}

func (f *Forwarder) maybeStart() {
	if f.started {
		return
	}

	f.started = true
	f.preStartTime = time.Now()

	extPkt := &buffer.ExtPacket{
		Packet: &rtp.Packet{
			Header: rtp.Header{
				SequenceNumber: uint16(rand.Intn(1<<14)) + uint16(1<<15), // a random number in third quartile of sequence number space
				Timestamp:      uint32(rand.Intn(1<<30)) + uint32(1<<31), // a random number in third quartile of timestamp space
			},
		},
	}
	f.rtpMunger.SetLastSnTs(extPkt)

	f.firstTS = extPkt.Packet.Timestamp
	f.logger.Debugw(
		"starting with dummy forwarding",
		"sequenceNumber", extPkt.Packet.SequenceNumber,
		"timestamp", extPkt.Packet.Timestamp,
		"preStartTime", f.preStartTime,
	)
}

func (f *Forwarder) GetSnTsForPadding(num int, forceMarker bool) ([]SnTs, error) {
	f.lock.Lock()
	defer f.lock.Unlock()

	f.maybeStart()

	// padding is used for probing. Padding packets should only
	// be at frame boundaries to ensure decoder sequencer does
	// not get out-of-sync. But, when a stream is paused,
	// force a frame marker as a restart of the stream will
	// start with a key frame which will reset the decoder.
	if !f.vls.GetTarget().IsValid() {
		forceMarker = true
	}
	return f.rtpMunger.UpdateAndGetPaddingSnTs(num, 0, 0, forceMarker, 0)
}

func (f *Forwarder) GetSnTsForBlankFrames(frameRate uint32, numPackets int) ([]SnTs, bool, error) {
	f.lock.Lock()
	defer f.lock.Unlock()

	f.maybeStart()

	frameEndNeeded := !f.rtpMunger.IsOnFrameBoundary()
	if frameEndNeeded {
		numPackets++
	}

	lastTS := f.rtpMunger.GetLast().LastTS
	expectedTS := lastTS
	if f.getExpectedRTPTimestamp != nil {
		tsExt, err := f.getExpectedRTPTimestamp(time.Now())
		if err == nil {
			expectedTS = uint32(tsExt)
		}
	}
	if expectedTS-lastTS == 0 || expectedTS-lastTS > (1<<31) {
		expectedTS = lastTS + 1
	}
	snts, err := f.rtpMunger.UpdateAndGetPaddingSnTs(numPackets, f.codec.ClockRate, frameRate, frameEndNeeded, expectedTS)
	return snts, frameEndNeeded, err
}

func (f *Forwarder) GetPadding(frameEndNeeded bool) ([]byte, error) {
	f.lock.Lock()
	defer f.lock.Unlock()

	return f.codecMunger.UpdateAndGetPadding(!frameEndNeeded)
}

func (f *Forwarder) GetRTPMungerParams() RTPMungerParams {
	f.lock.RLock()
	defer f.lock.RUnlock()

	return f.rtpMunger.GetParams()
}

// -----------------------------------------------------------------------------

func getOptimalBandwidthNeeded(muted bool, pubMuted bool, maxPublishedLayer int32, brs Bitrates, maxLayer buffer.VideoLayer) int64 {
	if muted || pubMuted || maxPublishedLayer == buffer.InvalidLayerSpatial {
		return 0
	}

	for i := maxLayer.Spatial; i >= 0; i-- {
		for j := maxLayer.Temporal; j >= 0; j-- {
			if brs[i][j] == 0 {
				continue
			}

			return brs[i][j]
		}
	}

	// could be 0 due to either
	//   1. publisher has stopped all layers ==> feed dry.
	//   2. stream tracker has declared all layers stopped, functionally same as above.
	//      But, listed differently as this could be a mis-detection.
	//   3. Bitrate measurement is pending.
	return 0
}

func getBandwidthNeeded(brs Bitrates, layer buffer.VideoLayer, fallback int64) int64 {
	if layer.IsValid() && brs[layer.Spatial][layer.Temporal] > 0 {
		return brs[layer.Spatial][layer.Temporal]
	}

	return fallback
}

func getDistanceToDesired(
	muted bool,
	pubMuted bool,
	maxSeenLayer buffer.VideoLayer,
	availableLayers []int32,
	brs Bitrates,
	targetLayer buffer.VideoLayer,
	maxLayer buffer.VideoLayer,
) float64 {
	if muted || pubMuted || !maxSeenLayer.IsValid() || !maxLayer.IsValid() {
		return 0.0
	}

	adjustedMaxLayer := maxLayer

	maxAvailableSpatial := buffer.InvalidLayerSpatial
	maxAvailableTemporal := buffer.InvalidLayerTemporal

	// max available spatial is min(subscribedMax, publishedMax, availableMax)
	// subscribedMax = subscriber requested max spatial layer
	// publishedMax = max spatial layer ever published
	// availableMax = based on bit rate measurement, available max spatial layer
done:
	for s := int32(len(brs)) - 1; s >= 0; s-- {
		for t := int32(len(brs[0])) - 1; t >= 0; t-- {
			if brs[s][t] != 0 {
				maxAvailableSpatial = s
				break done
			}
		}
	}

	// before bit rate measurement is available, stream tracker could declare layer seen, account for that
	for _, layer := range availableLayers {
		if layer > maxAvailableSpatial {
			maxAvailableSpatial = layer
			maxAvailableTemporal = maxSeenLayer.Temporal // till bit rate measurement is available, assume max seen as temporal
		}
	}

	if maxAvailableSpatial < adjustedMaxLayer.Spatial {
		adjustedMaxLayer.Spatial = maxAvailableSpatial
	}

	if maxSeenLayer.Spatial < adjustedMaxLayer.Spatial {
		adjustedMaxLayer.Spatial = maxSeenLayer.Spatial
	}

	// max available temporal is min(subscribedMax, temporalLayerSeenMax, availableMax)
	// subscribedMax = subscriber requested max temporal layer
	// temporalLayerSeenMax = max temporal layer ever published/seen
	// availableMax = based on bit rate measurement, available max temporal in the adjusted max spatial layer
	if adjustedMaxLayer.Spatial != buffer.InvalidLayerSpatial {
		for t := int32(len(brs[0])) - 1; t >= 0; t-- {
			if brs[adjustedMaxLayer.Spatial][t] != 0 {
				maxAvailableTemporal = t
				break
			}
		}
	}
	if maxAvailableTemporal < adjustedMaxLayer.Temporal {
		adjustedMaxLayer.Temporal = maxAvailableTemporal
	}

	if maxSeenLayer.Temporal < adjustedMaxLayer.Temporal {
		adjustedMaxLayer.Temporal = maxSeenLayer.Temporal
	}

	if !adjustedMaxLayer.IsValid() {
		adjustedMaxLayer = buffer.VideoLayer{Spatial: 0, Temporal: 0}
	}

	// adjust target layers if they are invalid, i. e. not streaming
	adjustedTargetLayer := targetLayer
	if !targetLayer.IsValid() {
		adjustedTargetLayer = buffer.VideoLayer{Spatial: 0, Temporal: 0}
	}

	distance :=
		((adjustedMaxLayer.Spatial - adjustedTargetLayer.Spatial) * (maxSeenLayer.Temporal + 1)) +
			(adjustedMaxLayer.Temporal - adjustedTargetLayer.Temporal)
	if !targetLayer.IsValid() {
		distance += (maxSeenLayer.Temporal + 1)
	}

	return float64(distance) / float64(maxSeenLayer.Temporal+1)
}<|MERGE_RESOLUTION|>--- conflicted
+++ resolved
@@ -1576,7 +1576,6 @@
 		// nominal increase
 		nextTS = lastTS + 1
 	}
-<<<<<<< HEAD
 
 	snOffset := uint16(1)
 	tsOffset := nextTS - lastTS
@@ -1592,12 +1591,8 @@
 	f.rtpMunger.UpdateSnTsOffsets(extPkt, snOffset, tsOffset)
 	f.codecMunger.UpdateOffsets(extPkt)
 
-	f.logger.Infow(
+	f.logger.Debugw(
 		"source switch",
-=======
-	f.logger.Debugw(
-		"next timestamp on switch",
->>>>>>> ded2aec2
 		"switchingAt", switchingAt.String(),
 		"layer", layer,
 		"lastTS", lastTS,
@@ -1606,13 +1601,9 @@
 		"referenceLayerSpatial", f.referenceLayerSpatial,
 		"expectedTS", expectedTS,
 		"nextTS", nextTS,
-<<<<<<< HEAD
 		"tsOffset", tsOffset,
+		"nextSN", rtpMungerState.LastSN+snOffset,
 		"snOffset", snOffset,
-=======
-		"tsJump", nextTS-lastTS,
-		"nextSN", rtpMungerState.LastSN+1,
->>>>>>> ded2aec2
 	)
 
 	var eof *SnTs
