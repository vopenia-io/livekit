--- conflicted
+++ resolved
@@ -129,13 +129,10 @@
 
 	p.doneProbeClusterInfo = info
 	p.lock.Unlock()
-<<<<<<< HEAD
 
 	if p.sendSideBWE != nil {
 		p.sendSideBWE.ProbingEnd()
 	}
-=======
->>>>>>> adaf56a3
 }
 
 func (p *ProbeController) CheckProbe(trend ChannelTrend, highestEstimate int64) {
