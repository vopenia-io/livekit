--- conflicted
+++ resolved
@@ -738,15 +738,11 @@
 		return err
 	}
 
-<<<<<<< HEAD
 	if tp.eof != nil {
 		d.params.Logger.Debugw("writing eof", "sn", tp.eof.extSequenceNumber, "ts", tp.eof.extTimestamp)
 		d.writeEOF(tp.eof.extSequenceNumber, tp.eof.extTimestamp)
 	}
 
-	var payload []byte
-=======
->>>>>>> 0f597e7e
 	poolEntity := PacketFactory.Get().(*[]byte)
 	payload := *poolEntity
 	shouldForward, incomingHeaderSize, outgoingHeaderSize, err := d.forwarder.TranslateCodecHeader(extPkt, &tp.rtp, payload)
