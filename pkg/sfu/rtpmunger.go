// Copyright 2023 LiveKit, Inc.
//
// Licensed under the Apache License, Version 2.0 (the "License");
// you may not use this file except in compliance with the License.
// You may obtain a copy of the License at
//
//     http://www.apache.org/licenses/LICENSE-2.0
//
// Unless required by applicable law or agreed to in writing, software
// distributed under the License is distributed on an "AS IS" BASIS,
// WITHOUT WARRANTIES OR CONDITIONS OF ANY KIND, either express or implied.
// See the License for the specific language governing permissions and
// limitations under the License.

package sfu

import (
	"fmt"

	"github.com/livekit/protocol/logger"

	"github.com/livekit/livekit-server/pkg/sfu/buffer"
	"github.com/livekit/livekit-server/pkg/sfu/utils"
)

//
// RTPMunger
//
type SequenceNumberOrdering int

const (
	SequenceNumberOrderingContiguous SequenceNumberOrdering = iota
	SequenceNumberOrderingOutOfOrder
	SequenceNumberOrderingGap
	SequenceNumberOrderingDuplicate
)

const (
	RtxGateWindow = 2000
)

type TranslationParamsRTP struct {
	snOrdering     SequenceNumberOrdering
	sequenceNumber uint16
	timestamp      uint32
}

type SnTs struct {
	sequenceNumber uint16
	timestamp      uint32
}

// ----------------------------------------------------------------------

type RTPMungerState struct {
<<<<<<< HEAD
	LastSN     uint16
	LastTS     uint32
	LastMarker bool
=======
	ExtLastSN uint32
	LastTS    uint32
>>>>>>> 55d5edcf
}

func (r RTPMungerState) String() string {
	return fmt.Sprintf("RTPMungerState{extLastSN: %d, lastTS: %d)", r.ExtLastSN, r.LastTS)
}

// ----------------------------------------------------------------------

type RTPMunger struct {
	logger logger.Logger

	extHighestIncomingSN uint32
	snRangeMap           *utils.RangeMap[uint32, uint32]

	extLastSN  uint32
	lastTS     uint32
	tsOffset   uint32
	lastMarker bool

	extRtxGateSn      uint32
	isInRtxGateRegion bool
}

func NewRTPMunger(logger logger.Logger) *RTPMunger {
	return &RTPMunger{
		logger:     logger,
		snRangeMap: utils.NewRangeMap[uint32, uint32](100),
	}
}

func (r *RTPMunger) DebugInfo() map[string]interface{} {
	snOffset, _ := r.snRangeMap.GetValue(r.extHighestIncomingSN)
	return map[string]interface{}{
		"ExtHighestIncomingSN": r.extHighestIncomingSN,
		"ExtLastSN":            r.extLastSN,
		"SNOffset":             snOffset,
		"LastTS":               r.lastTS,
		"TSOffset":             r.tsOffset,
		"LastMarker":           r.lastMarker,
	}
}

func (r *RTPMunger) GetLast() RTPMungerState {
	return RTPMungerState{
<<<<<<< HEAD
		LastSN:     r.lastSN,
		LastTS:     r.lastTS,
		LastMarker: r.lastMarker,
=======
		ExtLastSN: r.extLastSN,
		LastTS:    r.lastTS,
>>>>>>> 55d5edcf
	}
}

func (r *RTPMunger) SeedLast(state RTPMungerState) {
	r.extLastSN = state.ExtLastSN
	r.lastTS = state.LastTS
	r.lastMarker = state.LastMarker
}

func (r *RTPMunger) SetLastSnTs(extPkt *buffer.ExtPacket) {
	r.extHighestIncomingSN = extPkt.ExtSequenceNumber - 1
	r.extLastSN = extPkt.ExtSequenceNumber
	r.lastTS = extPkt.Packet.Timestamp
}

func (r *RTPMunger) UpdateSnTsOffsets(extPkt *buffer.ExtPacket, snAdjust uint32, tsAdjust uint32) {
	r.extHighestIncomingSN = extPkt.ExtSequenceNumber - 1
	r.snRangeMap.ClearAndResetValue(extPkt.ExtSequenceNumber - r.extLastSN - snAdjust)
	r.tsOffset = extPkt.Packet.Timestamp - r.lastTS - tsAdjust
}

func (r *RTPMunger) PacketDropped(extPkt *buffer.ExtPacket) {
	if r.extHighestIncomingSN != extPkt.ExtSequenceNumber {
		return
	}

	r.snRangeMap.IncValue(1)

	snOffset, err := r.snRangeMap.GetValue(extPkt.ExtSequenceNumber)
	if err != nil {
		r.logger.Errorw("could not get sequence number offset", err)
		return
	}

	r.extLastSN = extPkt.ExtSequenceNumber - snOffset
}

func (r *RTPMunger) UpdateAndGetSnTs(extPkt *buffer.ExtPacket) (*TranslationParamsRTP, error) {
	diff := extPkt.ExtSequenceNumber - r.extHighestIncomingSN
	if diff > (1 << 31) {
		// out-of-order, look up sequence number offset cache
		snOffset, err := r.snRangeMap.GetValue(extPkt.ExtSequenceNumber)
		if err != nil {
			return &TranslationParamsRTP{
				snOrdering: SequenceNumberOrderingOutOfOrder,
			}, ErrOutOfOrderSequenceNumberCacheMiss
		}

		return &TranslationParamsRTP{
			snOrdering:     SequenceNumberOrderingOutOfOrder,
			sequenceNumber: uint16(extPkt.ExtSequenceNumber - snOffset),
			timestamp:      extPkt.Packet.Timestamp - r.tsOffset,
		}, nil
	}

	// can get duplicate packet due to FEC
	if diff == 0 {
		return &TranslationParamsRTP{
			snOrdering: SequenceNumberOrderingDuplicate,
		}, ErrDuplicatePacket
	}

	ordering := SequenceNumberOrderingContiguous
	if diff > 1 {
		ordering = SequenceNumberOrderingGap
		r.snRangeMap.AddRange(r.extHighestIncomingSN+1, extPkt.ExtSequenceNumber)
	}

	r.extHighestIncomingSN = extPkt.ExtSequenceNumber

	// if padding only packet, can be dropped and sequence number adjusted, if contiguous
	if diff == 1 && len(extPkt.Packet.Payload) == 0 {
		r.snRangeMap.IncValue(1)
		return &TranslationParamsRTP{
			snOrdering: ordering,
		}, ErrPaddingOnlyPacket
	}

	snOffset, err := r.snRangeMap.GetValue(extPkt.ExtSequenceNumber)
	if err != nil {
		return &TranslationParamsRTP{
			snOrdering: ordering,
		}, ErrSequenceNumberOffsetNotFound
	}

	extMungedSN := extPkt.ExtSequenceNumber - snOffset
	mungedTS := extPkt.Packet.Timestamp - r.tsOffset

	r.extLastSN = extMungedSN
	r.lastTS = mungedTS
	r.lastMarker = extPkt.Packet.Marker

	if extPkt.KeyFrame {
		r.extRtxGateSn = extMungedSN
		r.isInRtxGateRegion = true
	}

	if r.isInRtxGateRegion && (extMungedSN-r.extRtxGateSn) > RtxGateWindow {
		r.isInRtxGateRegion = false
	}

	return &TranslationParamsRTP{
		snOrdering:     ordering,
		sequenceNumber: uint16(extMungedSN),
		timestamp:      mungedTS,
	}, nil
}

func (r *RTPMunger) FilterRTX(nacks []uint16) []uint16 {
	if !r.isInRtxGateRegion {
		return nacks
	}

	filtered := make([]uint16, 0, len(nacks))
	for _, sn := range nacks {
		if (sn - uint16(r.extRtxGateSn)) < (1 << 15) {
			filtered = append(filtered, sn)
		}
	}

	return filtered
}

func (r *RTPMunger) UpdateAndGetPaddingSnTs(num int, clockRate uint32, frameRate uint32, forceMarker bool, rtpTimestamp uint32) ([]SnTs, error) {
	useLastTSForFirst := false
	tsOffset := 0
	if !r.lastMarker {
		if !forceMarker {
			return nil, ErrPaddingNotOnFrameBoundary
		}

		// if forcing frame end, use timestamp of latest received frame for the first one
		useLastTSForFirst = true
		tsOffset = 1
	}

	extLastSN := r.extLastSN
	lastTS := r.lastTS
	vals := make([]SnTs, num)
	for i := 0; i < num; i++ {
		extLastSN++
		vals[i].sequenceNumber = uint16(extLastSN)
		if frameRate != 0 {
			if useLastTSForFirst && i == 0 {
				vals[i].timestamp = r.lastTS
			} else {
				ts := rtpTimestamp + ((uint32(i+1-tsOffset)*clockRate)+frameRate-1)/frameRate
				if (ts-lastTS) == 0 || (ts-lastTS) > (1<<31) {
					ts = lastTS + 1
					lastTS = ts
				}
				vals[i].timestamp = ts
			}
		} else {
			vals[i].timestamp = r.lastTS
		}
	}

	r.extLastSN = extLastSN
	r.snRangeMap.DecValue(uint32(num))

	r.tsOffset -= vals[num-1].timestamp - r.lastTS
	r.lastTS = vals[num-1].timestamp

	if forceMarker {
		r.lastMarker = true
	}

	return vals, nil
}

func (r *RTPMunger) IsOnFrameBoundary() bool {
	return r.lastMarker
}<|MERGE_RESOLUTION|>--- conflicted
+++ resolved
@@ -53,18 +53,13 @@
 // ----------------------------------------------------------------------
 
 type RTPMungerState struct {
-<<<<<<< HEAD
-	LastSN     uint16
+	ExtLastSN  uint32
 	LastTS     uint32
 	LastMarker bool
-=======
-	ExtLastSN uint32
-	LastTS    uint32
->>>>>>> 55d5edcf
 }
 
 func (r RTPMungerState) String() string {
-	return fmt.Sprintf("RTPMungerState{extLastSN: %d, lastTS: %d)", r.ExtLastSN, r.LastTS)
+	return fmt.Sprintf("RTPMungerState{extLastSN: %d, lastTS: %d, lastMarker: %v)", r.ExtLastSN, r.LastTS, r.LastMarker)
 }
 
 // ----------------------------------------------------------------------
@@ -105,14 +100,9 @@
 
 func (r *RTPMunger) GetLast() RTPMungerState {
 	return RTPMungerState{
-<<<<<<< HEAD
-		LastSN:     r.lastSN,
+		ExtLastSN:  r.extLastSN,
 		LastTS:     r.lastTS,
 		LastMarker: r.lastMarker,
-=======
-		ExtLastSN: r.extLastSN,
-		LastTS:    r.lastTS,
->>>>>>> 55d5edcf
 	}
 }
 
