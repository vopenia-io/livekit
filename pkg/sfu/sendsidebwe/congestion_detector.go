// Copyright 2023 LiveKit, Inc.
//
// Licensed under the Apache License, Version 2.0 (the "License");
// you may not use this file except in compliance with the License.
// You may obtain a copy of the License at
//
//     http://www.apache.org/licenses/LICENSE-2.0
//
// Unless required by applicable law or agreed to in writing, software
// distributed under the License is distributed on an "AS IS" BASIS,
// WITHOUT WARRANTIES OR CONDITIONS OF ANY KIND, either express or implied.
// See the License for the specific language governing permissions and
// limitations under the License.

package sendsidebwe

import (
	"sync"
	"time"

	"github.com/frostbyte73/core"
	"github.com/gammazero/deque"
	"github.com/livekit/livekit-server/pkg/sfu/ccutils"
	"github.com/livekit/protocol/logger"
	"github.com/livekit/protocol/utils/mono"
	"github.com/pion/rtcp"
	"go.uber.org/zap/zapcore"
)

// -------------------------------------------------------------------------------

type CongestionSignalConfig struct {
	MinNumberOfGroups int           `yaml:"min_number_of_groups,omitempty"`
	MinDuration       time.Duration `yaml:"min_duration,omitempty"`
}

func (c CongestionSignalConfig) IsTriggered(numGroups int, duration int64) bool {
	return numGroups >= c.MinNumberOfGroups && duration >= c.MinDuration.Microseconds()
}

var (
	DefaultQueuingDelayEarlyWarningCongestionSignalConfig = CongestionSignalConfig{
		MinNumberOfGroups: 1,
		MinDuration:       100 * time.Millisecond,
	}

	DefaultLossEarlyWarningCongestionSignalConfig = CongestionSignalConfig{
		MinNumberOfGroups: 2,
		MinDuration:       200 * time.Millisecond,
	}

	DefaultQueuingDelayCongestedCongestionSignalConfig = CongestionSignalConfig{
		MinNumberOfGroups: 3,
		MinDuration:       300 * time.Millisecond,
	}

	DefaultLossCongestedCongestionSignalConfig = CongestionSignalConfig{
		MinNumberOfGroups: 5,
		MinDuration:       600 * time.Millisecond,
	}
)

// -------------------------------------------------------------------------------

type qdMeasurement struct {
	earlyWarningConfig CongestionSignalConfig
	congestedConfig    CongestionSignalConfig
	jqrMin             int64
	dqrMax             int64

	numGroups   int
	minSendTime int64
	maxSendTime int64
	isSealed    bool
}

func newQdMeasurement(
	earlyWarningConfig CongestionSignalConfig,
	congestedConfig CongestionSignalConfig,
	jqrMin int64,
	dqrMax int64,
) *qdMeasurement {
	return &qdMeasurement{
		earlyWarningConfig: earlyWarningConfig,
		congestedConfig:    congestedConfig,
		jqrMin:             jqrMin,
		dqrMax:             dqrMax,
	}
}

func (q *qdMeasurement) ProcessPacketGroup(pg *packetGroup) {
	if q.isSealed {
		return
	}

	pqd, pqdOk := pg.PropagatedQueuingDelay()
	if !pqdOk {
		return
	}

	if pqd < q.dqrMax {
		// a DQR breaks continuity
		q.isSealed = true
		return
	}

	if pqd > q.jqrMin {
		q.numGroups++
		minSendTime, maxSendTime := pg.SendWindow()
		if q.minSendTime == 0 || minSendTime < q.minSendTime {
			q.minSendTime = minSendTime
		}
		if maxSendTime > q.maxSendTime {
			q.maxSendTime = maxSendTime
		}
	}

	// can seal if congested config thresholds are met as they are longer
	if q.congestedConfig.IsTriggered(q.numGroups, q.maxSendTime-q.minSendTime) {
		q.isSealed = true
	}
}

func (q *qdMeasurement) IsSealed() bool {
	return q.isSealed
}

func (q *qdMeasurement) IsEarlyWarningTriggered() bool {
	return q.earlyWarningConfig.IsTriggered(q.numGroups, q.maxSendTime-q.minSendTime)
}

func (q *qdMeasurement) IsCongestedTriggered() bool {
	return q.congestedConfig.IsTriggered(q.numGroups, q.maxSendTime-q.minSendTime)
}

func (q *qdMeasurement) MarshalLogObject(e zapcore.ObjectEncoder) error {
	if q == nil {
		return nil
	}

	e.AddInt("numGroups", q.numGroups)
	e.AddInt64("minSendTime", q.minSendTime)
	e.AddInt64("maxSendTime", q.maxSendTime)
	e.AddDuration("duration", time.Duration((q.maxSendTime-q.minSendTime)*1000))
	e.AddBool("isSealed", q.isSealed)
	e.AddBool("isEarlyWarningTriggered", q.IsEarlyWarningTriggered())
	e.AddBool("isCongestedTriggered", q.IsCongestedTriggered())
	return nil
}

// -------------------------------------------------------------------------------

type lossMeasurement struct {
	earlyWarningConfig CongestionSignalConfig
	congestedConfig    CongestionSignalConfig
	congestionMinLoss  float64

	numGroups int
	ts        *trafficStats

	earlyWarningWeightedLoss float64
	congestedWeightedLoss    float64

	isSealed bool
}

func newLossMeasurement(
	earlyWarningConfig CongestionSignalConfig,
	congestedConfig CongestionSignalConfig,
	weightedLossConfig WeightedLossConfig,
	congestionMinLoss float64,
	logger logger.Logger,
) *lossMeasurement {
	return &lossMeasurement{
		earlyWarningConfig: earlyWarningConfig,
		congestedConfig:    congestedConfig,
		congestionMinLoss:  congestionMinLoss,
		ts: newTrafficStats(trafficStatsParams{
			Config: weightedLossConfig,
			Logger: logger,
		}),
	}
}

func (l *lossMeasurement) ProcessPacketGroup(pg *packetGroup) {
	if l.isSealed {
		return
	}

	l.numGroups++
	l.ts.Merge(pg.Traffic())

	duration := l.ts.Duration()
	if l.earlyWarningConfig.IsTriggered(l.numGroups, duration) {
		l.earlyWarningWeightedLoss = l.ts.WeightedLoss()
	}
	if l.congestedConfig.IsTriggered(l.numGroups, duration) {
		l.congestedWeightedLoss = l.ts.WeightedLoss()
		l.isSealed = true // can seal if congested thresholds are satisfied as those should be higher
	}
}

func (l *lossMeasurement) IsSealed() bool {
	return l.isSealed
}

func (l *lossMeasurement) IsEarlyWarningTriggered() bool {
	return l.earlyWarningWeightedLoss > l.congestionMinLoss
}

func (l *lossMeasurement) IsCongestedTriggered() bool {
	return l.congestedWeightedLoss > l.congestionMinLoss
}

func (l *lossMeasurement) MarshalLogObject(e zapcore.ObjectEncoder) error {
	if l == nil {
		return nil
	}

	e.AddInt("numGroups", l.numGroups)
	e.AddObject("ts", l.ts)
	e.AddFloat64("earlyWarningWeightedLoss", l.earlyWarningWeightedLoss)
	e.AddFloat64("congestedWeightedLoss", l.congestedWeightedLoss)
	e.AddBool("isSealed", l.isSealed)
	e.AddBool("isEarlyWarningTriggered", l.IsEarlyWarningTriggered())
	e.AddBool("isCongestedTriggered", l.IsCongestedTriggered())
	return nil
}

// -------------------------------------------------------------------------------

type CongestionDetectorConfig struct {
	PacketGroup       PacketGroupConfig `yaml:"packet_group,omitempty"`
	PacketGroupMaxAge time.Duration     `yaml:"packet_group_max_age,omitempty"`

	JQRMinDelay time.Duration `yaml:"jqr_min_delay,omitempty"`
	DQRMaxDelay time.Duration `yaml:"dqr_max_delay,omitempty"`

	WeightedLoss      WeightedLossConfig `yaml:"weighted_loss,omitempty"`
	CongestionMinLoss float64            `yaml:"congestion_min_loss,omitempty"`

	QueuingDelayEarlyWarning CongestionSignalConfig `yaml:"queuing_delay_early_warning,omitempty"`
	LossEarlyWarning         CongestionSignalConfig `yaml:"loss_early_warning,omitempty"`
	EarlyWarningHangover     time.Duration          `yaml:"early_warning_hangover,omitempty"`

	QueuingDelayCongested CongestionSignalConfig `yaml:"queuing_delay_congested,omitempty"`
	LossCongested         CongestionSignalConfig `yaml:"loss_congested,omitempty"`
	CongestedHangover     time.Duration          `yaml:"congested_hangover,omitempty"`

	RateMeasurementWindowDurationMin time.Duration `yaml:"rate_measurement_window_duration_min,omitempty"`
	RateMeasurementWindowDurationMax time.Duration `yaml:"rate_measurement_window_duration_max,omitempty"`

	PeriodicCheckInterval          time.Duration               `yaml:"periodic_check_interval,omitempty"`
	PeriodicCheckIntervalCongested time.Duration               `yaml:"periodic_check_interval_congested,omitempty"`
	CongestedCTRTrend              ccutils.TrendDetectorConfig `yaml:"congested_ctr_trend,omitempty"`
	CongestedCTREpsilon            float64                     `yaml:"congested_ctr_epsilon,omitempty"`
}

var (
	defaultTrendDetectorConfigCongestedCTR = ccutils.TrendDetectorConfig{
		RequiredSamples:        5,
		RequiredSamplesMin:     2,
		DownwardTrendThreshold: -0.5,
		DownwardTrendMaxWait:   5 * time.Second,
		CollapseThreshold:      500 * time.Millisecond,
		ValidityWindow:         10 * time.Second,
	}

	DefaultCongestionDetectorConfig = CongestionDetectorConfig{
		PacketGroup:                      DefaultPacketGroupConfig,
		PacketGroupMaxAge:                15 * time.Second,
		JQRMinDelay:                      15 * time.Millisecond,
		DQRMaxDelay:                      5 * time.Millisecond,
		WeightedLoss:                     defaultWeightedLossConfig,
		CongestionMinLoss:                0.25,
		QueuingDelayEarlyWarning:         DefaultQueuingDelayEarlyWarningCongestionSignalConfig,
		LossEarlyWarning:                 DefaultLossEarlyWarningCongestionSignalConfig,
		EarlyWarningHangover:             500 * time.Millisecond,
		QueuingDelayCongested:            DefaultQueuingDelayCongestedCongestionSignalConfig,
		LossCongested:                    DefaultLossCongestedCongestionSignalConfig,
		CongestedHangover:                3 * time.Second,
		RateMeasurementWindowDurationMin: 800 * time.Millisecond,
		RateMeasurementWindowDurationMax: 2 * time.Second,
		PeriodicCheckInterval:            2 * time.Second,
		PeriodicCheckIntervalCongested:   200 * time.Millisecond,
		CongestedCTRTrend:                defaultTrendDetectorConfigCongestedCTR,
		CongestedCTREpsilon:              0.05,
	}
)

// -------------------------------------------------------------------------------

type feedbackReport struct {
	at     time.Time
	report *rtcp.TransportLayerCC
}

type congestionDetectorParams struct {
	Config CongestionDetectorConfig
	Logger logger.Logger
}

type congestionDetector struct {
	params congestionDetectorParams

	lock            sync.RWMutex
	feedbackReports deque.Deque[feedbackReport]

	*packetTracker
	twccFeedback *twccFeedback

	packetGroups []*packetGroup

	wake chan struct{}
	stop core.Fuse

	estimatedAvailableChannelCapacity int64
	congestionState                   CongestionState
	congestionStateSwitchedAt         time.Time
	congestedCTRTrend                 *ccutils.TrendDetector[float64]
	congestedTrafficStats             *trafficStats

	onCongestionStateChange func(congestionState CongestionState, estimatedAvailableChannelCapacity int64)

	probeGroup *packetGroup
}

func newCongestionDetector(params congestionDetectorParams) *congestionDetector {
	c := &congestionDetector{
		params:                            params,
		packetTracker:                     newPacketTracker(packetTrackerParams{Logger: params.Logger}),
		twccFeedback:                      newTWCCFeedback(twccFeedbackParams{Logger: params.Logger}),
		wake:                              make(chan struct{}, 1),
		estimatedAvailableChannelCapacity: 100_000_000,
	}

	c.feedbackReports.SetMinCapacity(3)

	go c.worker()
	return c
}

func (c *congestionDetector) Stop() {
	c.stop.Break()
}

func (c *congestionDetector) OnCongestionStateChange(f func(congestionState CongestionState, estimatedAvailableChannelCapacity int64)) {
	c.lock.Lock()
	defer c.lock.Unlock()

	c.onCongestionStateChange = f
}

func (c *congestionDetector) GetCongestionState() CongestionState {
	c.lock.RLock()
	defer c.lock.RUnlock()

	return c.congestionState
}

func (c *congestionDetector) updateCongestionState(state CongestionState, reason string, oldestContributingGroup int) {
	c.lock.Lock()
	c.params.Logger.Infow(
		"congestion state change",
		"from", c.congestionState,
		"to", state,
		"reason", reason,
		"numPacketGroups", len(c.packetGroups),
		"numContributingGroups", len(c.packetGroups[oldestContributingGroup:]),
		"contributingGroups", logger.ObjectSlice(c.packetGroups[oldestContributingGroup:]),
		"estimatedAvailableChannelCapacity", c.estimatedAvailableChannelCapacity,
	)

	prevState := c.congestionState
	c.congestionState = state

	onCongestionStateChange := c.onCongestionStateChange
	estimatedAvailableChannelCapacity := c.estimatedAvailableChannelCapacity
	c.lock.Unlock()

	if onCongestionStateChange != nil {
		onCongestionStateChange(state, estimatedAvailableChannelCapacity)
	}

	// when in congested state, monitor changes in captured traffic ratio (CTR)
	// to ensure allocations are in line with latest estimates, it is possible that
	// the estimate is incorrect when congestion starts and the allocation may be
	// sub-optimal and not enough to reduce/relieve congestion, by monitoing CTR
	// on a continuous basis allocations can be adjusted in the direction of
	// reducing/relieving congestion
	if state == CongestionStateCongested && prevState != CongestionStateCongested {
		c.resetCTRTrend()
	} else if state != CongestionStateCongested {
		c.clearCTRTrend()
	}
}

func (c *congestionDetector) GetEstimatedAvailableChannelCapacity() int64 {
	c.lock.RLock()
	defer c.lock.RUnlock()

	return c.estimatedAvailableChannelCapacity
}

func (c *congestionDetector) HandleRTCP(report *rtcp.TransportLayerCC) {
	c.lock.Lock()
	c.feedbackReports.PushBack(feedbackReport{mono.Now(), report})
	c.lock.Unlock()

	// notify worker of a new feedback
	select {
	case c.wake <- struct{}{}:
	default:
	}
}

func (c *congestionDetector) prunePacketGroups() {
	if len(c.packetGroups) == 0 {
		return
	}

	threshold, ok := c.packetTracker.BaseSendTimeThreshold(c.params.Config.PacketGroupMaxAge.Microseconds())
	if !ok {
		return
	}

	for idx, pg := range c.packetGroups {
		if mst := pg.MinSendTime(); mst > threshold {
			c.packetGroups = c.packetGroups[idx:]
			return
		}
	}
}

func (c *congestionDetector) isCongestionSignalTriggered() (bool, string, bool, string, int) {
	qdMeasurement := newQdMeasurement(
		c.params.Config.QueuingDelayEarlyWarning,
		c.params.Config.QueuingDelayCongested,
		c.params.Config.JQRMinDelay.Microseconds(),
		c.params.Config.DQRMaxDelay.Microseconds(),
	)
	lossMeasurement := newLossMeasurement(
		c.params.Config.LossEarlyWarning,
		c.params.Config.LossCongested,
		c.params.Config.WeightedLoss,
		c.params.Config.CongestionMinLoss,
		c.params.Logger,
	)

	var idx int
	for idx = len(c.packetGroups) - 1; idx >= 0; idx-- {
		pg := c.packetGroups[idx]
		qdMeasurement.ProcessPacketGroup(pg)
		lossMeasurement.ProcessPacketGroup(pg)

		// if both measurements have enough data to make a decision, stop processing groups
		if qdMeasurement.IsSealed() && lossMeasurement.IsSealed() {
			break
		}
	}

	earlyWarningReason := ""
	earlyWarningTriggered := qdMeasurement.IsEarlyWarningTriggered()
	if earlyWarningTriggered {
		earlyWarningReason = "queuing-delay"
	} else {
		earlyWarningTriggered = lossMeasurement.IsEarlyWarningTriggered()
		if earlyWarningTriggered {
			earlyWarningReason = "loss"
		}
	}

	congestedReason := ""
	congestedTriggered := qdMeasurement.IsCongestedTriggered()
	if congestedTriggered {
		congestedReason = "queuing-delay"
	} else {
		congestedTriggered = lossMeasurement.IsCongestedTriggered()
		if congestedTriggered {
			congestedReason = "loss"
		}
	}
	// RAJA-REMOVE START
	if congestedTriggered {
		c.params.Logger.Infow("congested triggered", "qd", qdMeasurement, "loss", lossMeasurement) // REMOVE
	}
	// RAJA-REMOVE END

	return earlyWarningTriggered, earlyWarningReason, congestedTriggered, congestedReason, max(0, idx)
}

func (c *congestionDetector) congestionDetectionStateMachine() {
	state := c.GetCongestionState()
	newState := state
	reason := ""

	earlyWarningTriggered, earlyWarningReason, congestedTriggered, congestedReason, oldestContributingGroup := c.isCongestionSignalTriggered()

	switch state {
	case CongestionStateNone:
		if congestedTriggered {
			c.params.Logger.Warnw("invalid congested state transition", nil, "from", state, "reason", congestedReason)
		}
		if earlyWarningTriggered {
			newState = CongestionStateEarlyWarning
			reason = earlyWarningReason
		}

	case CongestionStateEarlyWarning:
		if congestedTriggered {
			newState = CongestionStateCongested
			reason = congestedReason
		} else if !earlyWarningTriggered {
			newState = CongestionStateEarlyWarningHangover
		}

	case CongestionStateEarlyWarningHangover:
		if congestedTriggered {
			c.params.Logger.Warnw("invalid congested state transition", nil, "from", state, "reason", congestedReason)
		}
		if earlyWarningTriggered {
			newState = CongestionStateEarlyWarning
			reason = earlyWarningReason
		} else if time.Since(c.congestionStateSwitchedAt) >= c.params.Config.EarlyWarningHangover {
			newState = CongestionStateNone
		}

	case CongestionStateCongested:
		if !congestedTriggered {
			newState = CongestionStateCongestedHangover
		}

	case CongestionStateCongestedHangover:
		if congestedTriggered {
			c.params.Logger.Warnw("invalid congested state transition", nil, "from", state, "reason", congestedReason)
		}
		if earlyWarningTriggered {
			newState = CongestionStateEarlyWarning
			reason = earlyWarningReason
		} else if time.Since(c.congestionStateSwitchedAt) >= c.params.Config.CongestedHangover {
			newState = CongestionStateNone
		}
	}

	c.estimateAvailableChannelCapacity()

	// update after running the above estimate as state change callback includes the estimated available channel capacity
	if newState != state {
		c.congestionStateSwitchedAt = mono.Now()
		c.updateCongestionState(newState, reason, oldestContributingGroup)
	}
}

func (c *congestionDetector) resetCTRTrend() {
	c.congestedCTRTrend = ccutils.NewTrendDetector[float64](ccutils.TrendDetectorParams{
		Name:   "ssbwe-ctr",
		Logger: c.params.Logger,
		Config: c.params.Config.CongestedCTRTrend,
	})
	c.congestedTrafficStats = newTrafficStats(trafficStatsParams{
		Config: c.params.Config.WeightedLoss,
		Logger: c.params.Logger,
	})
}

func (c *congestionDetector) clearCTRTrend() {
	c.congestedCTRTrend = nil
	c.congestedTrafficStats = nil
}

func (c *congestionDetector) updateCTRTrend(pg *packetGroup) {
	if c.congestedCTRTrend == nil {
		return
	}

	// progressively keep increasing the window and make measurements over longer windows,
	// if congestion is not relieving, CTR will trend down
	c.congestedTrafficStats.Merge(pg.Traffic())
	ctr := c.congestedTrafficStats.CapturedTrafficRatio()

	// quantise CTR to filter out small changes
	c.congestedCTRTrend.AddValue(float64(int((ctr+(c.params.Config.CongestedCTREpsilon/2))/c.params.Config.CongestedCTREpsilon)) * c.params.Config.CongestedCTREpsilon)

	if c.congestedCTRTrend.GetDirection() != ccutils.TrendDirectionDownward {
		return
	}

	c.params.Logger.Infow("captured traffic ratio is trending downward", "channel", c.congestedCTRTrend.ToString())

	c.lock.RLock()
	state := c.congestionState
	estimatedAvailableChannelCapacity := c.estimatedAvailableChannelCapacity
	onCongestionStateChange := c.onCongestionStateChange
	c.lock.RUnlock()

	if onCongestionStateChange != nil {
		onCongestionStateChange(state, estimatedAvailableChannelCapacity)
	}

	// reset to get new set of samples for next trend
	c.resetCTRTrend()
}

func (c *congestionDetector) estimateAvailableChannelCapacity() {
	if len(c.packetGroups) == 0 {
		return
	}

	threshold, ok := c.packetTracker.BaseSendTimeThreshold(c.params.Config.RateMeasurementWindowDurationMax.Microseconds())
	if !ok {
		return
	}

	agg := newTrafficStats(trafficStatsParams{
		Config: c.params.Config.WeightedLoss,
		Logger: c.params.Logger,
	})
	var idx int
	for idx = len(c.packetGroups) - 1; idx >= 0; idx-- {
		pg := c.packetGroups[idx]
		if mst := pg.MinSendTime(); mst != 0 && mst < threshold {
<<<<<<< HEAD
			c.params.Logger.Infow(
				"ending agg",
				"idx", idx,
				"mst", mst,
				"threshold", threshold,
				"numGroups", len(c.packetGroups),
				"now", mono.UnixMicro()-c.packetTracker.baseSendTime,
			) // REMOVE
=======
>>>>>>> adaf56a3
			break
		}

		agg.Merge(pg.Traffic())
	}

	if agg.Duration() < c.params.Config.RateMeasurementWindowDurationMin.Microseconds() {
		c.params.Logger.Infow(
			"not enough data to estimate available channel capacity",
			"duration", agg.Duration(),
			"numGroups", len(c.packetGroups),
			"oldestUsed", max(0, idx),
<<<<<<< HEAD
			"threshold", threshold,
			"now", mono.UnixMicro()-c.packetTracker.baseSendTime, // REMOVE
=======
>>>>>>> adaf56a3
		)
		return
	}

	c.lock.Lock()
	c.estimatedAvailableChannelCapacity = agg.AcknowledgedBitrate()
	c.lock.Unlock()
}

func (c *congestionDetector) processFeedbackReport(fbr feedbackReport) {
	recvRefTime, isOutOfOrder := c.twccFeedback.ProcessReport(fbr.report, fbr.at)
	if isOutOfOrder {
		c.params.Logger.Infow("received out-of-order feedback report")
	}

	probingStartSequenceNumber, probingStartSequenceNumberOk := c.packetTracker.ProbingStartSequenceNumber()
	probingEndSequenceNumber, probingEndSequenceNumberOk := c.packetTracker.ProbingEndSequenceNumber()
	// SSBWE-REMOVE c.params.Logger.Infow(
	// SSBWE-REMOVE "probe sequence numbers",
	// SSBWE-REMOVE "startOk", probingStartSequenceNumberOk,
	// SSBWE-REMOVE "start", probingStartSequenceNumber,
	// SSBWE-REMOVE "endOk", probingEndSequenceNumberOk,
	// SSBWE-REMOVE "end", probingEndSequenceNumber,
	// SSBWE-REMOVE ) // SSBWE-REMOVE

	if len(c.packetGroups) == 0 {
		c.packetGroups = append(
			c.packetGroups,
			newPacketGroup(
				packetGroupParams{
					Config:       c.params.Config.PacketGroup,
					WeightedLoss: c.params.Config.WeightedLoss,
					Logger:       c.params.Logger,
				},
				0,
			),
		)
	}

	pg := c.packetGroups[len(c.packetGroups)-1]
	trackPacketGroup := func(pi *packetInfo, sendDelta, recvDelta int64, isLost bool) {
		if pi == nil {
			return
		}

		if c.probeGroup == nil && probingStartSequenceNumberOk && pi.sequenceNumber == probingStartSequenceNumber {
			// force finalize the active group and start the probe group
			pg.Finalize()

			c.probeGroup = newPacketGroup(
				packetGroupParams{
					// some high numbers to ensure all packets of a probe form the same group
					Config: PacketGroupConfig{
						MinPackets:        2000,
						MaxWindowDuration: 50000 * time.Millisecond,
					},
					WeightedLoss: c.params.Config.WeightedLoss,
					Logger:       c.params.Logger,
				},
				0,
			)
			pg = c.probeGroup
		}
		if c.probeGroup != nil {
			c.params.Logger.Infow("processing probe sequence", "packetInfo", pi, "sn", pi.sequenceNumber) // SSBWE-REMOVE
			pg = c.probeGroup
		}

		if c.probeGroup != nil && probingEndSequenceNumberOk && pi.sequenceNumber == probingEndSequenceNumber {
			c.probeGroup.Finalize()
			c.params.Logger.Infow("probe group done", "group", c.probeGroup) // SSBWE-REMOVE
			c.probeGroup = nil
		}

		err := pg.Add(pi, sendDelta, recvDelta, isLost)
		if err == nil {
			return
		}

		if err == errGroupFinalized {
			// previous group ended, start a new group
			c.updateCTRTrend(pg)

			// SSBWE-REMOVE c.params.Logger.Infow("packet group done", "group", pg, "numGroups", len(c.packetGroups)) // SSBWE-REMOVE
			pqd, _ := pg.PropagatedQueuingDelay()
			pg = newPacketGroup(
				packetGroupParams{
					Config:       c.params.Config.PacketGroup,
					WeightedLoss: c.params.Config.WeightedLoss,
					Logger:       c.params.Logger,
				},
				pqd,
			)
			c.packetGroups = append(c.packetGroups, pg)

			pg.Add(pi, sendDelta, recvDelta, isLost)
			return
		}

		// try an older group
		for idx := len(c.packetGroups) - 2; idx >= 0; idx-- {
			opg := c.packetGroups[idx]
			if err := opg.Add(pi, sendDelta, recvDelta, isLost); err == nil {
				return
			} else if err == errGroupFinalized {
				c.params.Logger.Infow("unpected finalized group", "packetInfo", pi, "packetGroup", opg)
			}
		}
	}

	// 1. go through the TWCC feedback report and record recive time as reported by remote
	// 2. process acknowledged packet and group them
	//
	// losses are not recorded if a feedback report is completely lost.
	// RFC recommends treating lost reports by ignoring packets that would have been in it.
	// -----------------------------------------------------------------------------------
	// | From a congestion control perspective, lost feedback messages are               |
	// | handled by ignoring packets which would have been reported as lost or           |
	// | received in the lost feedback messages.  This behavior is similar to            |
	// | how a lost RTCP receiver report is handled.                                     |
	// -----------------------------------------------------------------------------------
	// Reference: https://datatracker.ietf.org/doc/html/draft-holmer-rmcat-transport-wide-cc-extensions-01#page-4
	sequenceNumber := fbr.report.BaseSequenceNumber
	endSequenceNumberExclusive := sequenceNumber + fbr.report.PacketStatusCount
	deltaIdx := 0
	for _, chunk := range fbr.report.PacketChunks {
		if sequenceNumber == endSequenceNumberExclusive {
			break
		}

		switch chunk := chunk.(type) {
		case *rtcp.RunLengthChunk:
			for i := uint16(0); i < chunk.RunLength; i++ {
				if sequenceNumber == endSequenceNumberExclusive {
					break
				}

				recvTime := int64(0)
				isLost := false
				if chunk.PacketStatusSymbol != rtcp.TypeTCCPacketNotReceived {
					recvRefTime += fbr.report.RecvDeltas[deltaIdx].Delta
					deltaIdx++

					recvTime = recvRefTime
				} else {
					isLost = true
				}
				pi, sendDelta, recvDelta := c.packetTracker.RecordPacketIndicationFromRemote(sequenceNumber, recvTime)
				if pi.sendTime != 0 {
					trackPacketGroup(&pi, sendDelta, recvDelta, isLost)
				}
				sequenceNumber++
			}

		case *rtcp.StatusVectorChunk:
			for _, symbol := range chunk.SymbolList {
				if sequenceNumber == endSequenceNumberExclusive {
					break
				}

				recvTime := int64(0)
				isLost := false
				if symbol != rtcp.TypeTCCPacketNotReceived {
					recvRefTime += fbr.report.RecvDeltas[deltaIdx].Delta
					deltaIdx++

					recvTime = recvRefTime
				} else {
					isLost = true
				}
				pi, sendDelta, recvDelta := c.packetTracker.RecordPacketIndicationFromRemote(sequenceNumber, recvTime)
				if pi.sendTime != 0 {
					trackPacketGroup(&pi, sendDelta, recvDelta, isLost)
				}
				sequenceNumber++
			}
		}
	}

	c.prunePacketGroups()
	c.congestionDetectionStateMachine()
}

func (c *congestionDetector) worker() {
	ticker := time.NewTicker(c.params.Config.PeriodicCheckInterval)
	defer ticker.Stop()

	for {
		select {
		case <-c.wake:
			for {
				c.lock.Lock()
				if c.feedbackReports.Len() == 0 {
					c.lock.Unlock()
					break
				}
				fbReport := c.feedbackReports.PopFront()
				c.lock.Unlock()

				c.processFeedbackReport(fbReport)
			}

			if c.GetCongestionState() == CongestionStateCongested {
				ticker.Reset(c.params.Config.PeriodicCheckIntervalCongested)
			} else {
				ticker.Reset(c.params.Config.PeriodicCheckInterval)
			}

		case <-ticker.C:
			c.prunePacketGroups()
			c.congestionDetectionStateMachine()

		case <-c.stop.Watch():
			return
		}
	}
}<|MERGE_RESOLUTION|>--- conflicted
+++ resolved
@@ -619,17 +619,6 @@
 	for idx = len(c.packetGroups) - 1; idx >= 0; idx-- {
 		pg := c.packetGroups[idx]
 		if mst := pg.MinSendTime(); mst != 0 && mst < threshold {
-<<<<<<< HEAD
-			c.params.Logger.Infow(
-				"ending agg",
-				"idx", idx,
-				"mst", mst,
-				"threshold", threshold,
-				"numGroups", len(c.packetGroups),
-				"now", mono.UnixMicro()-c.packetTracker.baseSendTime,
-			) // REMOVE
-=======
->>>>>>> adaf56a3
 			break
 		}
 
@@ -642,11 +631,6 @@
 			"duration", agg.Duration(),
 			"numGroups", len(c.packetGroups),
 			"oldestUsed", max(0, idx),
-<<<<<<< HEAD
-			"threshold", threshold,
-			"now", mono.UnixMicro()-c.packetTracker.baseSendTime, // REMOVE
-=======
->>>>>>> adaf56a3
 		)
 		return
 	}
