// Copyright 2023 LiveKit, Inc.
//
// Licensed under the Apache License, Version 2.0 (the "License");
// you may not use this file except in compliance with the License.
// You may obtain a copy of the License at
//
//     http://www.apache.org/licenses/LICENSE-2.0
//
// Unless required by applicable law or agreed to in writing, software
// distributed under the License is distributed on an "AS IS" BASIS,
// WITHOUT WARRANTIES OR CONDITIONS OF ANY KIND, either express or implied.
// See the License for the specific language governing permissions and
// limitations under the License.

package pacer

import (
	"errors"
	"io"
	"time"

	"github.com/livekit/livekit-server/pkg/sfu/sendsidebwe"
	"github.com/livekit/protocol/logger"
	"github.com/pion/rtp"
)

type Base struct {
	logger logger.Logger

	packetTime  *PacketTime
	sendSideBWE *sendsidebwe.SendSideBWE
}

func NewBase(logger logger.Logger, sendSideBWE *sendsidebwe.SendSideBWE) *Base {
	return &Base{
		logger:      logger,
		packetTime:  NewPacketTime(),
		sendSideBWE: sendSideBWE,
	}
}

func (b *Base) SetInterval(_interval time.Duration) {
}

func (b *Base) SetBitrate(_bitrate int) {
}

func (b *Base) SendPacket(p *Packet) (int, error) {
	defer func() {
<<<<<<< HEAD
		if p.OnSent != nil {
			p.OnSent(p.Metadata, p.Header.Marker, p.Header.MarshalSize(), len(p.Payload), p.IsRTX, sendingAt, err)
		}
	}()

	sendingAt, twSN, err := b.writeRTPHeaderExtensions(p)
=======
		if p.Pool != nil && p.PoolEntity != nil {
			p.Pool.Put(p.PoolEntity)
		}
	}()

	_, err := b.writeRTPHeaderExtensions(p)
>>>>>>> e0d98eeb
	if err != nil {
		b.logger.Errorw("writing rtp header extensions err", err)
		return 0, err
	}

	var written int
	written, err = p.WriteStream.WriteRTP(p.Header, p.Payload)
	if err != nil {
		if !errors.Is(err, io.ErrClosedPipe) {
			b.logger.Errorw("write rtp packet failed", err)
		}
		return 0, err
	}

	if p.TransportWideExtID != 0 && b.sendSideBWE != nil {
		b.sendSideBWE.PacketSent(twSN, sendingAt, p.Header.MarshalSize(), len(p.Payload), p.IsRTX)
	}

	return written, nil
}

// writes RTP header extensions of track
func (b *Base) writeRTPHeaderExtensions(p *Packet) (time.Time, uint16, error) {
	// clear out extensions that may have been in the forwarded header
	p.Header.Extension = false
	p.Header.ExtensionProfile = 0
	p.Header.Extensions = []rtp.Extension{}

	for _, ext := range p.Extensions {
		if ext.ID == 0 || len(ext.Payload) == 0 {
			continue
		}

		p.Header.SetExtension(ext.ID, ext.Payload)
	}

	sendingAt := b.packetTime.Get()
	if p.AbsSendTimeExtID != 0 {
		sendTime := rtp.NewAbsSendTimeExtension(sendingAt)
		b, err := sendTime.Marshal()
		if err != nil {
			return time.Time{}, 0, err
		}

		err = p.Header.SetExtension(p.AbsSendTimeExtID, b)
		if err != nil {
			return time.Time{}, 0, err
		}
	}

	twSN := uint16(0)
	if p.TransportWideExtID != 0 && b.sendSideBWE != nil {
		twSN = b.sendSideBWE.GetNext()
		tw := rtp.TransportCCExtension{
			TransportSequence: twSN,
		}
		b, err := tw.Marshal()
		if err != nil {
			return time.Time{}, 0, err
		}

		err = p.Header.SetExtension(p.TransportWideExtID, b)
		if err != nil {
			return time.Time{}, 0, err
		}
	}

	return sendingAt, twSN, nil
}

// ------------------------------------------------<|MERGE_RESOLUTION|>--- conflicted
+++ resolved
@@ -47,21 +47,12 @@
 
 func (b *Base) SendPacket(p *Packet) (int, error) {
 	defer func() {
-<<<<<<< HEAD
-		if p.OnSent != nil {
-			p.OnSent(p.Metadata, p.Header.Marker, p.Header.MarshalSize(), len(p.Payload), p.IsRTX, sendingAt, err)
-		}
-	}()
-
-	sendingAt, twSN, err := b.writeRTPHeaderExtensions(p)
-=======
 		if p.Pool != nil && p.PoolEntity != nil {
 			p.Pool.Put(p.PoolEntity)
 		}
 	}()
 
-	_, err := b.writeRTPHeaderExtensions(p)
->>>>>>> e0d98eeb
+	sendingAt, twSN, err := b.writeRTPHeaderExtensions(p)
 	if err != nil {
 		b.logger.Errorw("writing rtp header extensions err", err)
 		return 0, err
