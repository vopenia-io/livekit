--- conflicted
+++ resolved
@@ -27,23 +27,14 @@
 
 type Base struct {
 	logger logger.Logger
-<<<<<<< HEAD
 
-	packetTime  *PacketTime
 	sendSideBWE *sendsidebwe.SendSideBWE
-=======
->>>>>>> d751f209
 }
 
 func NewBase(logger logger.Logger, sendSideBWE *sendsidebwe.SendSideBWE) *Base {
 	return &Base{
-<<<<<<< HEAD
 		logger:      logger,
-		packetTime:  NewPacketTime(),
 		sendSideBWE: sendSideBWE,
-=======
-		logger: logger,
->>>>>>> d751f209
 	}
 }
 
