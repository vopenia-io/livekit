// Copyright 2023 LiveKit, Inc.
//
// Licensed under the Apache License, Version 2.0 (the "License");
// you may not use this file except in compliance with the License.
// You may obtain a copy of the License at
//
//     http://www.apache.org/licenses/LICENSE-2.0
//
// Unless required by applicable law or agreed to in writing, software
// distributed under the License is distributed on an "AS IS" BASIS,
// WITHOUT WARRANTIES OR CONDITIONS OF ANY KIND, either express or implied.
// See the License for the specific language governing permissions and
// limitations under the License.

package pacer

import (
	"time"

	"github.com/pion/rtp"
	"github.com/pion/webrtc/v3"
)

type ExtensionData struct {
	ID      uint8
	Payload []byte
}

type Packet struct {
	Header             *rtp.Header
	Extensions         []ExtensionData
	Payload            []byte
	IsRTX              bool
	AbsSendTimeExtID   uint8
	TransportWideExtID uint8
	WriteStream        webrtc.TrackLocalWriter
	Metadata           interface{}
<<<<<<< HEAD
	OnSent             func(md interface{}, sentHeader *rtp.Header, payloadSize int, isRTX bool, sentTime time.Time, sendError error)
=======
	OnSent             func(md interface{}, marker bool, hdrSize int, payloadSize int, sentTime time.Time, sendError error)
>>>>>>> 1b20b8f1
}

type Pacer interface {
	Enqueue(p Packet)
	Stop()

	SetInterval(interval time.Duration)
	SetBitrate(bitrate int)
}

// ------------------------------------------------<|MERGE_RESOLUTION|>--- conflicted
+++ resolved
@@ -35,11 +35,7 @@
 	TransportWideExtID uint8
 	WriteStream        webrtc.TrackLocalWriter
 	Metadata           interface{}
-<<<<<<< HEAD
-	OnSent             func(md interface{}, sentHeader *rtp.Header, payloadSize int, isRTX bool, sentTime time.Time, sendError error)
-=======
-	OnSent             func(md interface{}, marker bool, hdrSize int, payloadSize int, sentTime time.Time, sendError error)
->>>>>>> 1b20b8f1
+	OnSent             func(md interface{}, marker bool, hdrSize int, payloadSize int, isRTX bool, sentTime time.Time, sendError error)
 }
 
 type Pacer interface {
