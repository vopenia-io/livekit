--- conflicted
+++ resolved
@@ -342,13 +342,8 @@
 	// down stream bandwidth management
 	SetSubscriberAllowPause(allowPause bool)
 	SetSubscriberChannelCapacity(channelCapacity int64)
-<<<<<<< HEAD
-
-	GetAllowTimestampAdjustment() bool
 
 	GetPacer() pacer.Pacer
-=======
->>>>>>> 7ed3af19
 }
 
 // Room is a container of participants, and can provide room-level actions
